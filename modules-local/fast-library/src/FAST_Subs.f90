!**********************************************************************************************************************************
! FAST_Solver.f90, FAST_Subs.f90, FAST_Lin.f90, and FAST_Mods.f90 make up the FAST glue code in the FAST Modularization Framework.
! FAST_Prog.f90, FAST_Library.f90, FAST_Prog.c are different drivers for this code.
!..................................................................................................................................
! LICENSING
! Copyright (C) 2013-2016  National Renewable Energy Laboratory
!
!    This file is part of FAST.
!
! Licensed under the Apache License, Version 2.0 (the "License");
! you may not use this file except in compliance with the License.
! You may obtain a copy of the License at
!
!     http://www.apache.org/licenses/LICENSE-2.0
!
! Unless required by applicable law or agreed to in writing, software
! distributed under the License is distributed on an "AS IS" BASIS,
! WITHOUT WARRANTIES OR CONDITIONS OF ANY KIND, either express or implied.
! See the License for the specific language governing permissions and
! limitations under the License.
!**********************************************************************************************************************************
MODULE FAST_Subs

   USE FAST_Solver
   USE FAST_Linear
   
   IMPLICIT NONE

CONTAINS
!++++++++++++++++++++++++++++++++++++++++++++++++++++++++++++++++++++++++++++++++++++++++++++++++++++++++++++++++++++++++++++++++++
! INITIALIZATION ROUTINES
!++++++++++++++++++++++++++++++++++++++++++++++++++++++++++++++++++++++++++++++++++++++++++++++++++++++++++++++++++++++++++++++++++
!> a wrapper routine to call FAST_Initialize a the full-turbine simulation level (makes easier to write top-level driver)
SUBROUTINE FAST_InitializeAll_T( t_initial, TurbID, Turbine, ErrStat, ErrMsg, InFile, ExternInitData )

   REAL(DbKi),                        INTENT(IN   ) :: t_initial      !< initial time
   INTEGER(IntKi),                    INTENT(IN   ) :: TurbID         !< turbine Identifier (1-NumTurbines)
   TYPE(FAST_TurbineType),            INTENT(INOUT) :: Turbine        !< all data for one instance of a turbine
   INTEGER(IntKi),                    INTENT(  OUT) :: ErrStat        !< Error status of the operation
   CHARACTER(*),                      INTENT(  OUT) :: ErrMsg         !< Error message if ErrStat /= ErrID_None
   CHARACTER(*),             OPTIONAL,INTENT(IN   ) :: InFile         !< A CHARACTER string containing the name of the primary FAST input file (if not present, we'll get it from the command line)   
   TYPE(FAST_ExternInitType),OPTIONAL,INTENT(IN   ) :: ExternInitData !< Initialization input data from an external source (Simulink)
   
   Turbine%TurbID = TurbID  
   
   
   IF (PRESENT(InFile)) THEN
      IF (PRESENT(ExternInitData)) THEN
         CALL FAST_InitializeAll( t_initial, Turbine%p_FAST, Turbine%y_FAST, Turbine%m_FAST, &
                     Turbine%ED, Turbine%BD, Turbine%SrvD, Turbine%AD14, Turbine%AD, Turbine%IfW, Turbine%OpFM, Turbine%SC,&
                     Turbine%HD, Turbine%SD, Turbine%ExtPtfm, Turbine%MAP, Turbine%FEAM, Turbine%MD, Turbine%Orca, &
                     Turbine%IceF, Turbine%IceD, Turbine%MeshMapData, ErrStat, ErrMsg, InFile, ExternInitData )
      ELSE         
         CALL FAST_InitializeAll( t_initial, Turbine%p_FAST, Turbine%y_FAST, Turbine%m_FAST, &
                     Turbine%ED, Turbine%BD, Turbine%SrvD, Turbine%AD14, Turbine%AD, Turbine%IfW, Turbine%OpFM, Turbine%SC, &
                     Turbine%HD, Turbine%SD, Turbine%ExtPtfm, Turbine%MAP, Turbine%FEAM, Turbine%MD, Turbine%Orca, &
                     Turbine%IceF, Turbine%IceD, Turbine%MeshMapData, ErrStat, ErrMsg, InFile  )
      END IF
   ELSE
      CALL FAST_InitializeAll( t_initial, Turbine%p_FAST, Turbine%y_FAST, Turbine%m_FAST, &
                     Turbine%ED, Turbine%BD, Turbine%SrvD, Turbine%AD14, Turbine%AD, Turbine%IfW, Turbine%OpFM, Turbine%SC, &
                     Turbine%HD, Turbine%SD, Turbine%ExtPtfm, Turbine%MAP, Turbine%FEAM, Turbine%MD, Turbine%Orca, &
                     Turbine%IceF, Turbine%IceD, Turbine%MeshMapData, ErrStat, ErrMsg )
   END IF
   
         
END SUBROUTINE FAST_InitializeAll_T
!----------------------------------------------------------------------------------------------------------------------------------
!> Routine to call Init routine for each module. This routine sets all of the init input data for each module.
SUBROUTINE FAST_InitializeAll( t_initial, p_FAST, y_FAST, m_FAST, ED, BD, SrvD, AD14, AD, IfW, OpFM, SC, HD, SD, ExtPtfm, &
                               MAPp, FEAM, MD, Orca, IceF, IceD, MeshMapData, ErrStat, ErrMsg, InFile, ExternInitData )

   use ElastoDyn_Parameters, only: Method_RK4

   REAL(DbKi),               INTENT(IN   ) :: t_initial           !< initial time
   TYPE(FAST_ParameterType), INTENT(INOUT) :: p_FAST              !< Parameters for the glue code
   TYPE(FAST_OutputFileType),INTENT(INOUT) :: y_FAST              !< Output variables for the glue code
   TYPE(FAST_MiscVarType),   INTENT(INOUT) :: m_FAST              !< Miscellaneous variables
     
   TYPE(ElastoDyn_Data),     INTENT(INOUT) :: ED                  !< ElastoDyn data
   TYPE(BeamDyn_Data),       INTENT(INOUT) :: BD                  !< BeamDyn data
   TYPE(ServoDyn_Data),      INTENT(INOUT) :: SrvD                !< ServoDyn data
   TYPE(AeroDyn14_Data),     INTENT(INOUT) :: AD14                !< AeroDyn14 data
   TYPE(AeroDyn_Data),       INTENT(INOUT) :: AD                  !< AeroDyn data
   TYPE(InflowWind_Data),    INTENT(INOUT) :: IfW                 !< InflowWind data
   TYPE(OpenFOAM_Data),      INTENT(INOUT) :: OpFM                !< OpenFOAM data
   TYPE(SuperController_Data), INTENT(INOUT) :: SC                !< SuperController data
   TYPE(HydroDyn_Data),      INTENT(INOUT) :: HD                  !< HydroDyn data
   TYPE(SubDyn_Data),        INTENT(INOUT) :: SD                  !< SubDyn data
   TYPE(ExtPtfm_Data),       INTENT(INOUT) :: ExtPtfm             !< ExtPtfm_MCKF data
   TYPE(MAP_Data),           INTENT(INOUT) :: MAPp                !< MAP data
   TYPE(FEAMooring_Data),    INTENT(INOUT) :: FEAM                !< FEAMooring data
   TYPE(MoorDyn_Data),       INTENT(INOUT) :: MD                  !< Data for the MoorDyn module
   TYPE(OrcaFlex_Data),      INTENT(INOUT) :: Orca                !< OrcaFlex interface data
   
   TYPE(IceFloe_Data),       INTENT(INOUT) :: IceF                !< IceFloe data
   TYPE(IceDyn_Data),        INTENT(INOUT) :: IceD                !< All the IceDyn data used in time-step loop

   TYPE(FAST_ModuleMapType), INTENT(INOUT) :: MeshMapData         !< Data for mapping between modules
      
   INTEGER(IntKi),           INTENT(  OUT) :: ErrStat             !< Error status of the operation
   CHARACTER(*),             INTENT(  OUT) :: ErrMsg              !< Error message if ErrStat /= ErrID_None
   CHARACTER(*), OPTIONAL,   INTENT(IN   ) :: InFile              !< A CHARACTER string containing the name of the primary FAST input file (if not present, we'll get it from the command line)
   
   TYPE(FAST_ExternInitType), OPTIONAL, INTENT(IN) :: ExternInitData !< Initialization input data from an external source (Simulink)
   
   ! local variables      
   CHARACTER(1024)                         :: InputFile           !< A CHARACTER string containing the name of the primary FAST input file

   TYPE(ED_InitInputType)                  :: InitInData_ED       ! Initialization input data
   TYPE(ED_InitOutputType)                 :: InitOutData_ED      ! Initialization output data
   
   TYPE(BD_InitInputType)                  :: InitInData_BD       ! Initialization input data
   TYPE(BD_InitOutputType), ALLOCATABLE    :: InitOutData_BD(:)   ! Initialization output data
                                           
   TYPE(SrvD_InitInputType)                :: InitInData_SrvD     ! Initialization input data
   TYPE(SrvD_InitOutputType)               :: InitOutData_SrvD    ! Initialization output data
                                           
   TYPE(AD14_InitInputType)                :: InitInData_AD14     ! Initialization input data
   TYPE(AD14_InitOutputType)               :: InitOutData_AD14    ! Initialization output data
                                           
   TYPE(AD_InitInputType)                  :: InitInData_AD       ! Initialization input data
   TYPE(AD_InitOutputType)                 :: InitOutData_AD      ! Initialization output data
      
   TYPE(InflowWind_InitInputType)          :: InitInData_IfW      ! Initialization input data
   TYPE(InflowWind_InitOutputType)         :: InitOutData_IfW     ! Initialization output data
   
   TYPE(OpFM_InitInputType)                :: InitInData_OpFM     ! Initialization input data
   TYPE(OpFM_InitOutputType)               :: InitOutData_OpFM    ! Initialization output data
      
   TYPE(SC_InitInputType)                  :: InitInData_SC       ! Initialization input data
   TYPE(SC_InitOutputType)                 :: InitOutData_SC      ! Initialization output data

   TYPE(HydroDyn_InitInputType)            :: InitInData_HD       ! Initialization input data
   TYPE(HydroDyn_InitOutputType)           :: InitOutData_HD      ! Initialization output data
                                           
   TYPE(SD_InitInputType)                  :: InitInData_SD       ! Initialization input data
   TYPE(SD_InitOutputType)                 :: InitOutData_SD      ! Initialization output data
                                           
   TYPE(ExtPtfm_InitInputType)             :: InitInData_ExtPtfm  ! Initialization input data
   TYPE(ExtPtfm_InitOutputType)            :: InitOutData_ExtPtfm ! Initialization output data
                                           
   TYPE(MAP_InitInputType)                 :: InitInData_MAP      ! Initialization input data
   TYPE(MAP_InitOutputType)                :: InitOutData_MAP     ! Initialization output data
                                           
   TYPE(FEAM_InitInputType)                :: InitInData_FEAM     ! Initialization input data
   TYPE(FEAM_InitOutputType)               :: InitOutData_FEAM    ! Initialization output data
                                           
   TYPE(MD_InitInputType)                  :: InitInData_MD       ! Initialization input data
   TYPE(MD_InitOutputType)                 :: InitOutData_MD      ! Initialization output data
             
   TYPE(Orca_InitInputType)                :: InitInData_Orca     ! Initialization input data
   TYPE(Orca_InitOutputType)               :: InitOutData_Orca    ! Initialization output data
   
   TYPE(IceFloe_InitInputType)             :: InitInData_IceF     ! Initialization input data
   TYPE(IceFloe_InitOutputType)            :: InitOutData_IceF    ! Initialization output data
                                           
   TYPE(IceD_InitInputType)                :: InitInData_IceD     ! Initialization input data
   TYPE(IceD_InitOutputType)               :: InitOutData_IceD    ! Initialization output data (each instance will have the same output channels)
       
   REAL(ReKi)                              :: AirDens             ! air density for initialization/normalization of OpenFOAM data
   REAL(DbKi)                              :: dt_IceD             ! tmp dt variable to ensure IceDyn doesn't specify different dt values for different legs (IceDyn instances)
   REAL(DbKi)                              :: dt_BD               ! tmp dt variable to ensure BeamDyn doesn't specify different dt values for different instances
   INTEGER(IntKi)                          :: ErrStat2
   INTEGER(IntKi)                          :: IceDim              ! dimension we're pre-allocating for number of IceDyn legs/instances
   INTEGER(IntKi)                          :: I                   ! generic loop counter
   INTEGER(IntKi)                          :: k                   ! blade loop counter
   logical                                 :: CallStart
   
   CHARACTER(ErrMsgLen)                    :: ErrMsg2
                                           
   CHARACTER(*), PARAMETER                 :: RoutineName = 'FAST_InitializeAll'       
   
   
   !..........
   ErrStat = ErrID_None
   ErrMsg  = ""
      
   y_FAST%UnSum = -1                                                    ! set the summary file unit to -1 to indicate it's not open
   y_FAST%UnOu  = -1                                                    ! set the text output file unit to -1 to indicate it's not open
   y_FAST%UnGra = -1                                                    ! set the binary graphics output file unit to -1 to indicate it's not open
   
   p_FAST%WrVTK = VTK_Unknown                                           ! set this so that we can potentially output VTK information on initialization error
!   p_FAST%VTK_Type = VTK_Unknown                                        ! set this so that we can potentially output VTK information on initialization error
!   p_FAST%VTK_fields = .false.                                          ! set this so that we can potentially output VTK information on initialization error
   y_FAST%VTK_LastWaveIndx = 1                                          ! Start looking for wave data at the first index
   y_FAST%VTK_count = 0                                                 ! first VTK file has 0 as output      
   y_FAST%n_Out = 0                                                     ! set the number of ouptut channels to 0 to indicate there's nothing to write to the binary file
   p_FAST%ModuleInitialized = .FALSE.                                   ! (array initialization) no modules are initialized 
   
      ! Get the current time
   CALL DATE_AND_TIME ( Values=m_FAST%StrtTime )                        ! Let's time the whole simulation
   CALL CPU_TIME ( m_FAST%UsrTime1 )                                    ! Initial time (this zeros the start time when used as a MATLAB function)
   m_FAST%UsrTime1 = MAX( 0.0_ReKi, m_FAST%UsrTime1 )                   ! CPU_TIME: If a meaningful time cannot be returned, a processor-dependent negative value is returned
   

   m_FAST%t_global        = t_initial - 20.                             ! initialize this to a number < t_initial for error message in ProgAbort
   m_FAST%calcJacobian    = .TRUE.                                      ! we need to calculate the Jacobian
   m_FAST%NextJacCalcTime = m_FAST%t_global                             ! We want to calculate the Jacobian on the first step
   p_FAST%TDesc           = ''

   if (present(ExternInitData)) then
      CallStart = .not. ExternInitData%FarmIntegration ! .and. ExternInitData%TurbineID == 1
      if (ExternInitData%TurbineID > 0) p_FAST%TDesc = 'T'//trim(num2lstr(ExternInitData%TurbineID)) 
   else
      CallStart = .true.
   end if
           
   
      ! Init NWTC_Library, display copyright and version information:
   if (CallStart) then
      AbortErrLev = ErrID_Fatal                                 ! Until we read otherwise from the FAST input file, we abort only on FATAL errors
      CALL FAST_ProgStart( FAST_Ver )
      p_FAST%WrSttsTime = .TRUE.
   else
      ! if we don't call the start data (e.g., from FAST.Farm), we won't override AbortErrLev either 
      CALL DispNVD( FAST_Ver )
      p_FAST%WrSttsTime = .FALSE.
   end if
   
   IF (PRESENT(InFile)) THEN
      p_FAST%UseDWM = .FALSE.
      InputFile = InFile
   ELSE
      CALL GetInputFileName(InputFile,p_FAST%UseDWM,ErrStat2,ErrMsg2)            
         CALL SetErrStat( ErrStat2, ErrMsg2, ErrStat, ErrMsg, RoutineName )
         IF (ErrStat >= AbortErrLev) THEN
            CALL Cleanup()
            RETURN
         END IF
   END IF
   
   ! ... Open and read input files ...
   ! also, set turbine reference position for graphics output
   if (PRESENT(ExternInitData)) then
      p_FAST%TurbinePos = ExternInitData%TurbinePos
      
      if (ExternInitData%FarmIntegration) then ! we're integrating with FAST.Farm
         CALL FAST_Init( p_FAST, y_FAST, t_initial, InputFile, ErrStat2, ErrMsg2, ExternInitData%TMax, OverrideAbortLev=.false., RootName=ExternInitData%RootName )         
      else
         CALL FAST_Init( p_FAST, y_FAST, t_initial, InputFile, ErrStat2, ErrMsg2, ExternInitData%TMax, ExternInitData%TurbineID )  ! We have the name of the input file and the simulation length from somewhere else (e.g. Simulink)         
      end if
      
   else
      p_FAST%TurbinePos = 0.0_ReKi
      CALL FAST_Init( p_FAST, y_FAST, t_initial, InputFile, ErrStat2, ErrMsg2 )                       ! We have the name of the input file from somewhere else (e.g. Simulink)
   end if
         
   CALL SetErrStat(ErrStat2, ErrMsg2, ErrStat, ErrMsg, RoutineName )
   IF (ErrStat >= AbortErrLev) THEN
      CALL Cleanup()
      RETURN
   END IF
      
      
   !...............................................................................................................................  
      
   p_FAST%dt_module = p_FAST%dt ! initialize time steps for each module   

   ! ........................
   ! initialize ElastoDyn (must be done first)
   ! ........................
   
   ALLOCATE( ED%Input( p_FAST%InterpOrder+1 ), ED%InputTimes( p_FAST%InterpOrder+1 ), ED%Output( p_FAST%InterpOrder+1 ),STAT = ErrStat2 )
      IF (ErrStat2 /= 0) THEN
         CALL SetErrStat(ErrID_Fatal,"Error allocating ED%Input, ED%Output, and ED%InputTimes.",ErrStat,ErrMsg,RoutineName)
         CALL Cleanup()
         RETURN
      END IF
      
   InitInData_ED%Linearize = p_FAST%Linearize
   InitInData_ED%InputFile = p_FAST%EDFile
   IF ( p_FAST%CompAero == Module_AD14 ) THEN
      InitInData_ED%ADInputFile = p_FAST%AeroFile
   ELSE
      InitInData_ED%ADInputFile = ""
   END IF
   
   InitInData_ED%RootName      = TRIM(p_FAST%OutFileRoot)//'.'//TRIM(y_FAST%Module_Abrev(Module_ED))
   InitInData_ED%CompElast     = p_FAST%CompElast == Module_ED

   CALL ED_Init( InitInData_ED, ED%Input(1), ED%p, ED%x(STATE_CURR), ED%xd(STATE_CURR), ED%z(STATE_CURR), ED%OtherSt(STATE_CURR), &
                  ED%Output(1), ED%m, p_FAST%dt_module( MODULE_ED ), InitOutData_ED, ErrStat2, ErrMsg2 )
      CALL SetErrStat(ErrStat2,ErrMsg2,ErrStat,ErrMsg,RoutineName)
      
   p_FAST%ModuleInitialized(Module_ED) = .TRUE.
   CALL SetModuleSubstepTime(Module_ED, p_FAST, y_FAST, ErrStat2, ErrMsg2)
      CALL SetErrStat(ErrStat2,ErrMsg2,ErrStat,ErrMsg,RoutineName)
      
      ! bjj: added this check per jmj; perhaps it would be better in ElastoDyn, but I'll leave it here for now:
   IF ( p_FAST%TurbineType == Type_Offshore_Floating ) THEN
      IF ( ED%p%TowerBsHt < 0.0_ReKi .AND. .NOT. EqualRealNos( ED%p%TowerBsHt, 0.0_ReKi ) ) THEN
         CALL SetErrStat(ErrID_Fatal,"ElastoDyn TowerBsHt must not be negative for floating offshore systems.",ErrStat,ErrMsg,RoutineName)
      END IF      
   END IF   

   allocate( y_FAST%Lin%Modules(MODULE_ED)%Instance(1), stat=ErrStat2)
   if (ErrStat2 /= 0 ) then
      call SetErrStat(ErrID_Fatal, "Error allocating Lin%Modules(ED).", ErrStat, ErrMsg, RoutineName )
   else
   
      if (allocated(InitOutData_ED%LinNames_y)) call move_alloc(InitOutData_ED%LinNames_y,y_FAST%Lin%Modules(MODULE_ED)%Instance(1)%Names_y)
      if (allocated(InitOutData_ED%LinNames_x)) call move_alloc(InitOutData_ED%LinNames_x,y_FAST%Lin%Modules(MODULE_ED)%Instance(1)%Names_x)
      if (allocated(InitOutData_ED%LinNames_u)) call move_alloc(InitOutData_ED%LinNames_u,y_FAST%Lin%Modules(MODULE_ED)%Instance(1)%Names_u)
      if (allocated(InitOutData_ED%RotFrame_y)) call move_alloc(InitOutData_ED%RotFrame_y,y_FAST%Lin%Modules(MODULE_ED)%Instance(1)%RotFrame_y)
      if (allocated(InitOutData_ED%RotFrame_x)) call move_alloc(InitOutData_ED%RotFrame_x,y_FAST%Lin%Modules(MODULE_ED)%Instance(1)%RotFrame_x)
      if (allocated(InitOutData_ED%RotFrame_u)) call move_alloc(InitOutData_ED%RotFrame_u,y_FAST%Lin%Modules(MODULE_ED)%Instance(1)%RotFrame_u)
      if (allocated(InitOutData_ED%IsLoad_u  )) call move_alloc(InitOutData_ED%IsLoad_u  ,y_FAST%Lin%Modules(MODULE_ED)%Instance(1)%IsLoad_u  )
         
      if (allocated(InitOutData_ED%WriteOutputHdr)) y_FAST%Lin%Modules(MODULE_ED)%Instance(1)%NumOutputs = size(InitOutData_ED%WriteOutputHdr)
   end if

   IF (ErrStat >= AbortErrLev) THEN
      CALL Cleanup()
      RETURN
   END IF
   
   ! ........................
   ! initialize BeamDyn 
   ! ........................
   IF ( p_FAST%CompElast == Module_BD ) THEN      
      p_FAST%nBeams = InitOutData_ED%NumBl          ! initialize number of BeamDyn instances = number of blades      
   ELSE
      p_FAST%nBeams = 0
   END IF

   ALLOCATE( BD%Input( p_FAST%InterpOrder+1, p_FAST%nBeams ), BD%InputTimes( p_FAST%InterpOrder+1, p_FAST%nBeams ), STAT = ErrStat2 )
      IF (ErrStat2 /= 0) THEN
         CALL SetErrStat(ErrID_Fatal,"Error allocating BD%Input and BD%InputTimes.",ErrStat,ErrMsg,RoutineName)
         CALL Cleanup()
         RETURN
      END IF  
                        
   ALLOCATE( BD%x(           p_FAST%nBeams,2), &
             BD%xd(          p_FAST%nBeams,2), &
             BD%z(           p_FAST%nBeams,2), &
             BD%OtherSt(     p_FAST%nBeams,2), &
             BD%p(           p_FAST%nBeams  ), &
             BD%u(           p_FAST%nBeams  ), &
             BD%y(           p_FAST%nBeams  ), &
             BD%m(           p_FAST%nBeams  ), &
             InitOutData_BD( p_FAST%nBeams  ), &
                                             STAT = ErrStat2 )                                                  
      IF (ErrStat2 /= 0) THEN
         CALL SetErrStat(ErrID_Fatal,"Error allocating BeamDyn state, input, and output data.",ErrStat,ErrMsg,RoutineName)
         CALL Cleanup()
         RETURN
      END IF        
   
   IF (p_FAST%CompElast == Module_BD) THEN

      InitInData_BD%Linearize = p_FAST%Linearize
      InitInData_BD%gravity      = (/ 0.0_ReKi, 0.0_ReKi, -InitOutData_ED%Gravity /)       ! "Gravitational acceleration" m/s^2
      
         ! now initialize BeamDyn for all beams
      dt_BD = p_FAST%dt_module( MODULE_BD )
                        
      InitInData_BD%HubPos = ED%Output(1)%HubPtMotion%Position(:,1)
      InitInData_BD%HubRot = ED%Output(1)%HubPtMotion%RefOrientation(:,:,1)
            
      allocate( y_FAST%Lin%Modules(MODULE_BD)%Instance(p_FAST%nBeams), stat=ErrStat2)
      if (ErrStat2 /= 0 ) then
         call SetErrStat(ErrID_Fatal, "Error allocating Lin%Modules(BD).", ErrStat, ErrMsg, RoutineName )
         CALL Cleanup()
         RETURN
      end if

      DO k=1,p_FAST%nBeams
         InitInData_BD%RootName     = TRIM(p_FAST%OutFileRoot)//'.'//TRIM(y_FAST%Module_Abrev(Module_BD))//TRIM( Num2LStr(k) )
         
         
         InitInData_BD%InputFile    = p_FAST%BDBldFile(k)
         
         InitInData_BD%GlbPos       = ED%Output(1)%BladeRootMotion(k)%Position(:,1)          ! {:}    - - "Initial Position Vector of the local blade coordinate system"
         InitInData_BD%GlbRot       = ED%Output(1)%BladeRootMotion(k)%RefOrientation(:,:,1)  ! {:}{:} - - "Initial direction cosine matrix of the local blade coordinate system"
         
         InitInData_BD%RootDisp     = ED%Output(1)%BladeRootMotion(k)%TranslationDisp(:,1)   ! {:}    - - "Initial root displacement"
         InitInData_BD%RootOri      = ED%Output(1)%BladeRootMotion(k)%Orientation(:,:,1)     ! {:}{:} - - "Initial root orientation"
         InitInData_BD%RootVel(1:3) = ED%Output(1)%BladeRootMotion(k)%TranslationVel(:,1)    ! {:}    - - "Initial root velocities and angular veolcities"                  
         InitInData_BD%RootVel(4:6) = ED%Output(1)%BladeRootMotion(k)%RotationVel(:,1)       ! {:}    - - "Initial root velocities and angular veolcities"                  
                           
         CALL BD_Init( InitInData_BD, BD%Input(1,k), BD%p(k),  BD%x(k,STATE_CURR), BD%xd(k,STATE_CURR), BD%z(k,STATE_CURR), &
                           BD%OtherSt(k,STATE_CURR), BD%y(k),  BD%m(k), dt_BD, InitOutData_BD(k), ErrStat2, ErrMsg2 )
            CALL SetErrStat(ErrStat2,ErrMsg2,ErrStat,ErrMsg,RoutineName)  
            
         !bjj: we're going to force this to have the same timestep because I don't want to have to deal with n BD modules with n timesteps.
         IF ( k == 1 ) THEN
            p_FAST%dt_module( MODULE_BD ) = dt_BD
            
            p_FAST%ModuleInitialized(Module_BD) = .TRUE. ! this really should be once per BD instance, but BD doesn't care so I won't go through the effort to track this
            CALL SetModuleSubstepTime(Module_BD, p_FAST, y_FAST, ErrStat2, ErrMsg2)
               CALL SetErrStat(ErrStat2,ErrMsg2,ErrStat,ErrMsg,RoutineName)            
         ELSEIF ( .NOT. EqualRealNos( p_FAST%dt_module( MODULE_BD ),dt_BD )) THEN
            CALL SetErrStat(ErrID_Fatal,"All instances of BeamDyn (one per blade) must have the same time step.",ErrStat,ErrMsg,RoutineName)
         END IF
                        
         ! HACK because BeamDyn shouldn't be run in static mode when coupled with FAST
         if (BD%p(k)%analysis_type == BD_STATIC_ANALYSIS) then! static
            CALL SetErrStat(ErrID_Fatal,"BeamDyn cannot perform static analysis when coupled with FAST.",ErrStat,ErrMsg,RoutineName)
         end if         
         
         if (ErrStat>=AbortErrLev) exit !exit this loop so we don't get p_FAST%nBeams of the same errors
         
         if (allocated(InitOutData_BD(k)%LinNames_y)) call move_alloc(InitOutData_BD(k)%LinNames_y, y_FAST%Lin%Modules(MODULE_BD)%Instance(k)%Names_y )
         if (allocated(InitOutData_BD(k)%LinNames_x)) call move_alloc(InitOutData_BD(k)%LinNames_x, y_FAST%Lin%Modules(MODULE_BD)%Instance(k)%Names_x )
         if (allocated(InitOutData_BD(k)%LinNames_u)) call move_alloc(InitOutData_BD(k)%LinNames_u, y_FAST%Lin%Modules(MODULE_BD)%Instance(k)%Names_u )
         if (allocated(InitOutData_BD(k)%RotFrame_y)) call move_alloc(InitOutData_BD(k)%RotFrame_y, y_FAST%Lin%Modules(MODULE_BD)%Instance(k)%RotFrame_y )
         if (allocated(InitOutData_BD(k)%RotFrame_x)) call move_alloc(InitOutData_BD(k)%RotFrame_x, y_FAST%Lin%Modules(MODULE_BD)%Instance(k)%RotFrame_x )
         if (allocated(InitOutData_BD(k)%RotFrame_u)) call move_alloc(InitOutData_BD(k)%RotFrame_u, y_FAST%Lin%Modules(MODULE_BD)%Instance(k)%RotFrame_u )
         if (allocated(InitOutData_BD(k)%IsLoad_u  )) call move_alloc(InitOutData_BD(k)%IsLoad_u  , y_FAST%Lin%Modules(MODULE_BD)%Instance(k)%IsLoad_u   )
         
         if (allocated(InitOutData_BD(k)%WriteOutputHdr)) y_FAST%Lin%Modules(MODULE_BD)%Instance(k)%NumOutputs = size(InitOutData_BD(k)%WriteOutputHdr)
         
      END DO
               
      IF (ErrStat >= AbortErrLev) THEN
         CALL Cleanup()
         RETURN
      END IF           
      
   END IF         
      

   ! ........................
   ! initialize AeroDyn 
   ! ........................
   ALLOCATE( AD14%Input( p_FAST%InterpOrder+1 ), AD14%InputTimes( p_FAST%InterpOrder+1 ), STAT = ErrStat2 )
      IF (ErrStat2 /= 0) THEN
         CALL SetErrStat(ErrID_Fatal,"Error allocating AD14%Input and AD14%InputTimes.",ErrStat,ErrMsg,RoutineName)
         CALL Cleanup()
         RETURN
      END IF
     
   ALLOCATE( AD%Input( p_FAST%InterpOrder+1 ), AD%InputTimes( p_FAST%InterpOrder+1 ), STAT = ErrStat2 )
      IF (ErrStat2 /= 0) THEN
         CALL SetErrStat(ErrID_Fatal,"Error allocating AD%Input and AD%InputTimes.",ErrStat,ErrMsg,RoutineName)
         CALL Cleanup()
         RETURN
      END IF
      
      
   IF ( p_FAST%CompAero == Module_AD14 ) THEN
               
      CALL AD_SetInitInput(InitInData_AD14, InitOutData_ED, ED%Output(1), p_FAST, ErrStat2, ErrMsg2)            ! set the values in InitInData_AD14
         CALL SetErrStat(ErrStat2,ErrMsg2,ErrStat,ErrMsg,RoutineName)
                                       
      CALL AD14_Init( InitInData_AD14, AD14%Input(1), AD14%p, AD14%x(STATE_CURR), AD14%xd(STATE_CURR), AD14%z(STATE_CURR), &
                     AD14%OtherSt(STATE_CURR), AD14%y, AD14%m, p_FAST%dt_module( MODULE_AD14 ), InitOutData_AD14, ErrStat2, ErrMsg2 )
         CALL SetErrStat(ErrStat2,ErrMsg2,ErrStat,ErrMsg,RoutineName)

      p_FAST%ModuleInitialized(Module_AD14) = .TRUE.            
      CALL SetModuleSubstepTime(Module_AD14, p_FAST, y_FAST, ErrStat2, ErrMsg2)
         CALL SetErrStat(ErrStat2,ErrMsg2,ErrStat,ErrMsg,RoutineName)
      
         ! bjj: this really shouldn't be in the FAST glue code, but I'm going to put this check here so people don't use an invalid model 
         !    and send me emails to debug numerical issues in their results.
      IF ( AD14%p%TwrProps%PJM_Version .AND. p_FAST%TurbineType == Type_Offshore_Floating ) THEN
         CALL SetErrStat(ErrID_Fatal,'AeroDyn v14 tower influence model "NEWTOWER" is invalid for models of floating offshore turbines.',ErrStat,ErrMsg,RoutineName)
      END IF         
            
      AirDens = InitOutData_AD14%AirDens
      
      IF (ErrStat >= AbortErrLev) THEN
         CALL Cleanup()
         RETURN
      END IF       
      
   ELSEIF ( p_FAST%CompAero == Module_AD ) THEN
      
      
         ! set initialization data for AD
      CALL AllocAry( InitInData_AD%BladeRootPosition,      3, InitOutData_ED%NumBl, 'InitInData_AD%BladeRootPosition', errStat2, ErrMsg2)
         CALL SetErrStat(ErrStat2,ErrMsg2,ErrStat,ErrMsg,RoutineName)
      CALL AllocAry( InitInData_AD%BladeRootOrientation,3, 3, InitOutData_ED%NumBl, 'InitInData_AD%BladeRootOrientation', errStat2, ErrMsg2)
         CALL SetErrStat(ErrStat2,ErrMsg2,ErrStat,ErrMsg,RoutineName)
         IF (ErrStat >= AbortErrLev) THEN
            CALL Cleanup()
            RETURN
         END IF
      InitInData_AD%Gravity            = InitOutData_ED%Gravity      
      InitInData_AD%Linearize          = p_FAST%Linearize
      InitInData_AD%InputFile          = p_FAST%AeroFile
      InitInData_AD%NumBlades          = InitOutData_ED%NumBl
      InitInData_AD%RootName           = p_FAST%OutFileRoot
      InitInData_AD%HubPosition        = ED%Output(1)%HubPtMotion%Position(:,1)
      InitInData_AD%HubOrientation     = ED%Output(1)%HubPtMotion%RefOrientation(:,:,1)
      
      do k=1,InitOutData_ED%NumBl
         InitInData_AD%BladeRootPosition(:,k)      = ED%Output(1)%BladeRootMotion(k)%Position(:,1)
         InitInData_AD%BladeRootOrientation(:,:,k) = ED%Output(1)%BladeRootMotion(k)%RefOrientation(:,:,1)
      end do
      
            
      CALL AD_Init( InitInData_AD, AD%Input(1), AD%p, AD%x(STATE_CURR), AD%xd(STATE_CURR), AD%z(STATE_CURR), &
                    AD%OtherSt(STATE_CURR), AD%y, AD%m, p_FAST%dt_module( MODULE_AD ), InitOutData_AD, ErrStat2, ErrMsg2 )
         CALL SetErrStat(ErrStat2,ErrMsg2,ErrStat,ErrMsg,RoutineName)

      p_FAST%ModuleInitialized(Module_AD) = .TRUE.            
      CALL SetModuleSubstepTime(Module_AD, p_FAST, y_FAST, ErrStat2, ErrMsg2)
         CALL SetErrStat(ErrStat2,ErrMsg2,ErrStat,ErrMsg,RoutineName)
                               
      allocate( y_FAST%Lin%Modules(MODULE_AD)%Instance(1), stat=ErrStat2)
      if (ErrStat2 /= 0 ) then
         call SetErrStat(ErrID_Fatal, "Error allocating Lin%Modules(AD).", ErrStat, ErrMsg, RoutineName )
      else
         if (allocated(InitOutData_AD%LinNames_u)) call move_alloc(InitOutData_AD%LinNames_u,y_FAST%Lin%Modules(MODULE_AD)%Instance(1)%Names_u )
         if (allocated(InitOutData_AD%LinNames_y)) call move_alloc(InitOutData_AD%LinNames_y,y_FAST%Lin%Modules(MODULE_AD)%Instance(1)%Names_y )
         if (allocated(InitOutData_AD%LinNames_z)) call move_alloc(InitOutData_AD%LinNames_z,y_FAST%Lin%Modules(MODULE_AD)%Instance(1)%Names_z )
         if (allocated(InitOutData_AD%RotFrame_u)) call move_alloc(InitOutData_AD%RotFrame_u,y_FAST%Lin%Modules(MODULE_AD)%Instance(1)%RotFrame_u )
         if (allocated(InitOutData_AD%RotFrame_y)) call move_alloc(InitOutData_AD%RotFrame_y,y_FAST%Lin%Modules(MODULE_AD)%Instance(1)%RotFrame_y )
         if (allocated(InitOutData_AD%RotFrame_z)) call move_alloc(InitOutData_AD%RotFrame_z,y_FAST%Lin%Modules(MODULE_AD)%Instance(1)%RotFrame_z )
         if (allocated(InitOutData_AD%IsLoad_u  )) call move_alloc(InitOutData_AD%IsLoad_u  ,y_FAST%Lin%Modules(MODULE_AD)%Instance(1)%IsLoad_u   )
         
         if (allocated(InitOutData_AD%WriteOutputHdr)) y_FAST%Lin%Modules(MODULE_AD)%Instance(1)%NumOutputs = size(InitOutData_AD%WriteOutputHdr)
      end if
      
      IF (ErrStat >= AbortErrLev) THEN
         CALL Cleanup()
         RETURN
      END IF       
      
      AirDens = InitOutData_AD%AirDens
      
   ELSE
      AirDens = 0.0_ReKi
   END IF ! CompAero
   
               
   ! ........................
   ! initialize InflowWind
   ! ........................   
   ALLOCATE( IfW%Input( p_FAST%InterpOrder+1 ), IfW%InputTimes( p_FAST%InterpOrder+1 ), STAT = ErrStat2 )
      IF (ErrStat2 /= 0) THEN
         CALL SetErrStat(ErrID_Fatal,"Error allocating IfW%Input and IfW%InputTimes.",ErrStat,ErrMsg,RoutineName)
         CALL Cleanup()
         RETURN
      END IF
              
   IF ( p_FAST%CompInflow == Module_IfW ) THEN
      
      InitInData_IfW%Linearize        = p_FAST%Linearize
      InitInData_IfW%InputFileName    = p_FAST%InflowFile
      InitInData_IfW%RootName         = TRIM(p_FAST%OutFileRoot)//'.'//TRIM(y_FAST%Module_Abrev(Module_IfW))
      InitInData_IfW%UseInputFile     = .TRUE.
   
      InitInData_IfW%NumWindPoints = 0      
      IF ( p_FAST%CompServo == Module_SrvD ) InitInData_IfW%NumWindPoints = InitInData_IfW%NumWindPoints + 1
      IF ( p_FAST%CompAero  == Module_AD14 ) THEN
         InitInData_IfW%NumWindPoints = InitInData_IfW%NumWindPoints + InitOutData_ED%NumBl * AD14%Input(1)%InputMarkers(1)%NNodes + AD14%Input(1)%Twr_InputMarkers%NNodes
      ELSEIF ( p_FAST%CompAero  == Module_AD ) THEN
         InitInData_IfW%NumWindPoints = InitInData_IfW%NumWindPoints + AD%Input(1)%TowerMotion%NNodes
         DO k=1,InitOutData_ED%NumBl
            InitInData_IfW%NumWindPoints = InitInData_IfW%NumWindPoints + AD%Input(1)%BladeMotion(k)%NNodes
         END DO
      END IF
      
      ! lidar        
      InitInData_IfW%lidar%Tmax                   = p_FAST%TMax
      InitInData_IfW%lidar%HubPosition            = ED%Output(1)%HubPtMotion%Position(:,1) 
      IF ( PRESENT(ExternInitData) ) THEN
         InitInData_IfW%Use4Dext = ExternInitData%FarmIntegration

         if (InitInData_IfW%Use4Dext) then
            InitInData_IfW%FDext%n      = ExternInitData%windGrid_n
            InitInData_IfW%FDext%delta  = ExternInitData%windGrid_delta
            InitInData_IfW%FDext%pZero  = ExternInitData%windGrid_pZero
         end if
         
         ! bjj: these lidar inputs should come from an InflowWind input file; I'm hard coding them here for now
         InitInData_IfW%lidar%SensorType          = ExternInitData%SensorType   
         InitInData_IfW%lidar%LidRadialVel        = ExternInitData%LidRadialVel   
         InitInData_IfW%lidar%RotorApexOffsetPos  = 0.0         
         InitInData_IfW%lidar%NumPulseGate        = 0
      ELSE
         InitInData_IfW%lidar%SensorType          = SensorType_None
         InitInData_IfW%Use4Dext                  = .false.
      END IF
                                     
      CALL InflowWind_Init( InitInData_IfW, IfW%Input(1), IfW%p, IfW%x(STATE_CURR), IfW%xd(STATE_CURR), IfW%z(STATE_CURR),  &
                     IfW%OtherSt(STATE_CURR), IfW%y, IfW%m, p_FAST%dt_module( MODULE_IfW ), InitOutData_IfW, ErrStat2, ErrMsg2 )
         CALL SetErrStat(ErrStat2,ErrMsg2,ErrStat,ErrMsg,RoutineName)

      p_FAST%ModuleInitialized(Module_IfW) = .TRUE.            
      CALL SetModuleSubstepTime(Module_IfW, p_FAST, y_FAST, ErrStat2, ErrMsg2)
         CALL SetErrStat(ErrStat2,ErrMsg2,ErrStat,ErrMsg,RoutineName)
         
      allocate( y_FAST%Lin%Modules(MODULE_IfW)%Instance(1), stat=ErrStat2)
      if (ErrStat2 /= 0 ) then
         call SetErrStat(ErrID_Fatal, "Error allocating Lin%Modules(IfW).", ErrStat, ErrMsg, RoutineName )
      else
         if (allocated(InitOutData_IfW%LinNames_y)) call move_alloc(InitOutData_IfW%LinNames_y,y_FAST%Lin%Modules(MODULE_IfW)%Instance(1)%Names_y )
         if (allocated(InitOutData_IfW%LinNames_u)) call move_alloc(InitOutData_IfW%LinNames_u,y_FAST%Lin%Modules(MODULE_IfW)%Instance(1)%Names_u )
         if (allocated(InitOutData_IfW%RotFrame_y)) call move_alloc(InitOutData_IfW%RotFrame_y,y_FAST%Lin%Modules(MODULE_IfW)%Instance(1)%RotFrame_y )
         if (allocated(InitOutData_IfW%RotFrame_u)) call move_alloc(InitOutData_IfW%RotFrame_u,y_FAST%Lin%Modules(MODULE_IfW)%Instance(1)%RotFrame_u )
         if (allocated(InitOutData_IfW%IsLoad_u  )) call move_alloc(InitOutData_IfW%IsLoad_u  ,y_FAST%Lin%Modules(MODULE_IfW)%Instance(1)%IsLoad_u   )

         if (allocated(InitOutData_IfW%WriteOutputHdr)) y_FAST%Lin%Modules(MODULE_IfW)%Instance(1)%NumOutputs = size(InitOutData_IfW%WriteOutputHdr)
      end if
      
      IF (ErrStat >= AbortErrLev) THEN
         CALL Cleanup()
         RETURN
      END IF       
      
   ELSEIF ( p_FAST%CompInflow == Module_OpFM ) THEN
      
      IF ( PRESENT(ExternInitData) ) THEN
         InitInData_OpFM%NumSC2Ctrl = ExternInitData%NumSC2Ctrl
         InitInData_OpFM%NumCtrl2SC = ExternInitData%NumCtrl2SC  
         InitInData_OpFM%NumActForcePtsBlade = ExternInitData%NumActForcePtsBlade
         InitInData_OpFM%NumActForcePtsTower = ExternInitData%NumActForcePtsTower 
      ELSE
         CALL SetErrStat( ErrID_Fatal, 'OpenFOAM integration can be used only with external input data (not the stand-alone executable).', ErrStat, ErrMsg, RoutineName )
         CALL Cleanup()
         RETURN         
      END IF
      InitInData_OpFM%BladeLength = InitOutData_ED%BladeLength
      InitInData_OpFM%TowerHeight = InitOutData_ED%TowerHeight
      ALLOCATE(InitInData_OpFM%StructBldRNodes( SIZE(InitOutData_ED%BldRNodes)),  STAT=ErrStat2)
      InitInData_OpFM%StructBldRNodes(:) = InitOutData_ED%BldRNodes(:)
      ALLOCATE(InitInData_OpFM%StructTwrHNodes( SIZE(InitOutData_ED%TwrHNodes)),  STAT=ErrStat2)
      InitInData_OpFM%StructTwrHNodes(:) = InitOutData_ED%TwrHNodes(:)
      IF (ErrStat2 /= 0) THEN
         CALL SetErrStat(ErrID_Fatal,"Error allocating OpFM%InitInput.",ErrStat,ErrMsg,RoutineName)
         CALL Cleanup()
         RETURN
      END IF
         ! set up the data structures for integration with OpenFOAM
      CALL Init_OpFM( InitInData_OpFM, p_FAST, AirDens, AD14%Input(1), AD%Input(1), InitOutData_AD, AD%y, ED%Output(1), OpFM, InitOutData_OpFM, ErrStat2, ErrMsg2 )
         CALL SetErrStat(ErrStat2,ErrMsg2,ErrStat,ErrMsg,RoutineName)
      
      IF (ErrStat >= AbortErrLev) THEN
         CALL Cleanup()
         RETURN
      END IF       
                  
      !bjj: fix me!!! to do
      InitOutData_IfW%WindFileInfo%MWS = 0.0_ReKi
      
   ELSE
      InitOutData_IfW%WindFileInfo%MWS = 0.0_ReKi
   END IF   ! CompInflow
   
   ! ........................
   ! initialize SuperController
   ! ........................   
      IF ( PRESENT(ExternInitData) ) THEN
         InitInData_SC%NumSC2Ctrl = ExternInitData%NumSC2Ctrl
         InitInData_SC%NumCtrl2SC = ExternInitData%NumCtrl2SC  
      ELSE
         InitInData_SC%NumSC2Ctrl = 0
         InitInData_SC%NumCtrl2SC = 0
      END IF
      
         ! set up the data structures for integration with supercontroller
      CALL Init_SC( InitInData_SC, SC, ErrStat2, ErrMsg2 )
      CALL SetErrStat(ErrStat2,ErrMsg2,ErrStat,ErrMsg,RoutineName)
      
      IF (ErrStat >= AbortErrLev) THEN
         CALL Cleanup()
         RETURN
      END IF       

   ! ........................
   ! some checks for AeroDyn14's Dynamic Inflow with Mean Wind Speed from InflowWind:
   ! (DO NOT COPY THIS CODE!)
   ! bjj: AeroDyn14 should not need this rule of thumb; it should check the instantaneous values when the code runs
   ! ........................   
   
   IF ( p_FAST%CompAero == Module_AD14 ) THEN
      IF (AD14%p%DynInfl) THEN               
         IF ( InitOutData_IfW%WindFileInfo%MWS  < 8.0 ) THEN
            CALL SetErrStat(ErrID_Fatal,'AeroDyn v14 "DYNINFL" InfModel is invalid for models with wind speeds less than 8 m/s.',ErrStat,ErrMsg,RoutineName)
            !CALL SetErrStat(ErrID_Info,'Estimated average inflow wind speed is less than 8 m/s. Dynamic Inflow will be turned off.',ErrStat,ErrMess,RoutineName )
         END IF
      END IF      
   END IF
   
   
   ! ........................
   ! initialize ServoDyn 
   ! ........................
   ALLOCATE( SrvD%Input( p_FAST%InterpOrder+1 ), SrvD%InputTimes( p_FAST%InterpOrder+1 ), STAT = ErrStat2 )
      IF (ErrStat2 /= 0) THEN
         CALL SetErrStat(ErrID_Fatal,"Error allocating SrvD%Input and SrvD%InputTimes.",ErrStat,ErrMsg,RoutineName)
         CALL Cleanup()
         RETURN
      END IF
      
   IF ( p_FAST%CompServo == Module_SrvD ) THEN
      InitInData_SrvD%InputFile     = p_FAST%ServoFile
      InitInData_SrvD%RootName      = TRIM(p_FAST%OutFileRoot)//'.'//TRIM(y_FAST%Module_Abrev(Module_SrvD))
      InitInData_SrvD%NumBl         = InitOutData_ED%NumBl
      InitInData_SrvD%gravity       = InitOutData_ED%gravity
      InitInData_SrvD%r_N_O_G       = ED%Input(1)%NacelleLoads%Position(:,1)
      InitInData_SrvD%r_TwrBase     = InitOutData_ED%TwrBasePos
      InitInData_SrvD%TMax          = p_FAST%TMax
      InitInData_SrvD%AirDens       = AirDens
      InitInData_SrvD%AvgWindSpeed  = InitOutData_IfW%WindFileInfo%MWS
      InitInData_SrvD%Linearize     = p_FAST%Linearize
      
      IF ( PRESENT(ExternInitData) ) THEN
         InitInData_SrvD%NumSC2Ctrl = ExternInitData%NumSC2Ctrl
         InitInData_SrvD%NumCtrl2SC = ExternInitData%NumCtrl2SC  
      ELSE
         InitInData_SrvD%NumSC2Ctrl = 0
         InitInData_SrvD%NumCtrl2SC = 0
      END IF      
            
      CALL AllocAry(InitInData_SrvD%BlPitchInit, InitOutData_ED%NumBl, 'BlPitchInit', ErrStat2, ErrMsg2)
         CALL SetErrStat(ErrStat2,ErrMsg2,ErrStat,ErrMsg,RoutineName)

      InitInData_SrvD%BlPitchInit   = InitOutData_ED%BlPitch
      CALL SrvD_Init( InitInData_SrvD, SrvD%Input(1), SrvD%p, SrvD%x(STATE_CURR), SrvD%xd(STATE_CURR), SrvD%z(STATE_CURR), &
                      SrvD%OtherSt(STATE_CURR), SrvD%y, SrvD%m, p_FAST%dt_module( MODULE_SrvD ), InitOutData_SrvD, ErrStat2, ErrMsg2 )
         CALL SetErrStat(ErrStat2,ErrMsg2,ErrStat,ErrMsg,RoutineName)
      p_FAST%ModuleInitialized(Module_SrvD) = .TRUE.

      !IF ( InitOutData_SrvD%CouplingScheme == ExplicitLoose ) THEN ...  bjj: abort if we're doing anything else!

      CALL SetModuleSubstepTime(Module_SrvD, p_FAST, y_FAST, ErrStat2, ErrMsg2)
         CALL SetErrStat(ErrStat2,ErrMsg2,ErrStat,ErrMsg,RoutineName)

      !! initialize SrvD%y%ElecPwr and SrvD%y%GenTq because they are one timestep different (used as input for the next step)?
                  
      allocate( y_FAST%Lin%Modules(MODULE_SrvD)%Instance(1), stat=ErrStat2)
      if (ErrStat2 /= 0 ) then
         call SetErrStat(ErrID_Fatal, "Error allocating Lin%Modules(SrvD).", ErrStat, ErrMsg, RoutineName )
      else
         if (allocated(InitOutData_SrvD%LinNames_y)) call move_alloc(InitOutData_SrvD%LinNames_y,y_FAST%Lin%Modules(MODULE_SrvD)%Instance(1)%Names_y )
         if (allocated(InitOutData_SrvD%LinNames_u)) call move_alloc(InitOutData_SrvD%LinNames_u,y_FAST%Lin%Modules(MODULE_SrvD)%Instance(1)%Names_u )
         if (allocated(InitOutData_SrvD%RotFrame_y)) call move_alloc(InitOutData_SrvD%RotFrame_y,y_FAST%Lin%Modules(MODULE_SrvD)%Instance(1)%RotFrame_y )
         if (allocated(InitOutData_SrvD%RotFrame_u)) call move_alloc(InitOutData_SrvD%RotFrame_u,y_FAST%Lin%Modules(MODULE_SrvD)%Instance(1)%RotFrame_u )
         if (allocated(InitOutData_SrvD%IsLoad_u  )) call move_alloc(InitOutData_SrvD%IsLoad_u  ,y_FAST%Lin%Modules(MODULE_SrvD)%Instance(1)%IsLoad_u   )

         if (allocated(InitOutData_SrvD%WriteOutputHdr)) y_FAST%Lin%Modules(MODULE_SrvD)%Instance(1)%NumOutputs = size(InitOutData_SrvD%WriteOutputHdr)
      end if
      
      IF (ErrStat >= AbortErrLev) THEN
         CALL Cleanup()
         RETURN
      END IF
      
   ! ........................
   ! some checks for AeroDyn and ElastoDyn inputs with the high-speed shaft brake hack in ElastoDyn:
   ! (DO NOT COPY THIS CODE!)
   ! ........................   
         ! bjj: this is a hack to get high-speed shaft braking in FAST v8
      
      IF ( InitOutData_SrvD%UseHSSBrake ) THEN
         IF ( p_FAST%CompAero == Module_AD14 ) THEN
            IF ( AD14%p%DYNINFL ) THEN
               CALL SetErrStat(ErrID_Fatal,'AeroDyn v14 "DYNINFL" InfModel is invalid for models with high-speed shaft braking.',ErrStat,ErrMsg,RoutineName)
            END IF
         END IF
         

         IF ( ED%p%method == Method_RK4 ) THEN ! bjj: should be using ElastoDyn's Method_ABM4 Method_AB4 parameters
            CALL SetErrStat(ErrID_Fatal,'ElastoDyn must use the AB4 or ABM4 integration method to implement high-speed shaft braking.',ErrStat,ErrMsg,RoutineName)
         ENDIF
      END IF ! InitOutData_SrvD%UseHSSBrake
      
      
   END IF

   ! ........................
   ! set some VTK parameters required before HydroDyn init (so we can get wave elevations for visualization)
   ! ........................
   
      ! get wave elevation data for visualization
   if ( p_FAST%WrVTK > VTK_None ) then   
      call SetVTKParameters_B4HD(p_FAST, InitOutData_ED, InitInData_HD, BD, ErrStat2, ErrMsg2)
         CALL SetErrStat(ErrStat2,ErrMsg2,ErrStat,ErrMsg,RoutineName)
         IF (ErrStat >= AbortErrLev) THEN
            CALL Cleanup()
            RETURN
         END IF       
   end if
   
   
   ! ........................
   ! initialize HydroDyn 
   ! ........................
   ALLOCATE( HD%Input( p_FAST%InterpOrder+1 ), HD%InputTimes( p_FAST%InterpOrder+1 ), STAT = ErrStat2 )
      IF (ErrStat2 /= 0) THEN
         CALL SetErrStat(ErrID_Fatal,"Error allocating HD%Input and HD%InputTimes.",ErrStat,ErrMsg,RoutineName)
         CALL Cleanup()
         RETURN
      END IF
      
   IF ( p_FAST%CompHydro == Module_HD ) THEN

      InitInData_HD%Gravity       = InitOutData_ED%Gravity
      InitInData_HD%UseInputFile  = .TRUE.
      InitInData_HD%InputFile     = p_FAST%HydroFile
      InitInData_HD%OutRootName   = p_FAST%OutFileRoot
      InitInData_HD%TMax          = p_FAST%TMax
      InitInData_HD%hasIce        = p_FAST%CompIce /= Module_None
            
      
         ! if wave field needs an offset, modify these values (added at request of SOWFA developers):
      InitInData_HD%PtfmLocationX = p_FAST%TurbinePos(1) 
      InitInData_HD%PtfmLocationY = p_FAST%TurbinePos(2)
      
      CALL HydroDyn_Init( InitInData_HD, HD%Input(1), HD%p,  HD%x(STATE_CURR), HD%xd(STATE_CURR), HD%z(STATE_CURR), &
                          HD%OtherSt(STATE_CURR), HD%y, HD%m, p_FAST%dt_module( MODULE_HD ), InitOutData_HD, ErrStat2, ErrMsg2 )
         CALL SetErrStat(ErrStat2,ErrMsg2,ErrStat,ErrMsg,RoutineName)
         
      p_FAST%ModuleInitialized(Module_HD) = .TRUE.
      CALL SetModuleSubstepTime(Module_HD, p_FAST, y_FAST, ErrStat2, ErrMsg2)
         CALL SetErrStat(ErrStat2,ErrMsg2,ErrStat,ErrMsg,RoutineName)
            
      IF (ErrStat >= AbortErrLev) THEN
         CALL Cleanup()
         RETURN
      END IF       
   END IF   ! CompHydro

   ! ........................
   ! initialize SubDyn or ExtPtfm_MCKF
   ! ........................
   ALLOCATE( SD%Input( p_FAST%InterpOrder+1 ), SD%InputTimes( p_FAST%InterpOrder+1 ), STAT = ErrStat2 )
      IF (ErrStat2 /= 0) THEN
         CALL SetErrStat(ErrID_Fatal,"Error allocating SD%Input and SD%InputTimes.",ErrStat,ErrMsg,RoutineName)
         CALL Cleanup()
         RETURN
      END IF

   ALLOCATE( ExtPtfm%Input( p_FAST%InterpOrder+1 ), ExtPtfm%InputTimes( p_FAST%InterpOrder+1 ), STAT = ErrStat2 )
      IF (ErrStat2 /= 0) THEN
         CALL SetErrStat(ErrID_Fatal,"Error allocating ExtPtfm%Input and ExtPtfm%InputTimes.",ErrStat,ErrMsg,RoutineName)
         CALL Cleanup()
         RETURN
      END IF
      
   IF ( p_FAST%CompSub == Module_SD ) THEN
          
      IF ( p_FAST%CompHydro == Module_HD ) THEN
         InitInData_SD%WtrDpth = InitOutData_HD%WtrDpth
      ELSE
         InitInData_SD%WtrDpth = 0.0_ReKi
      END IF
            
      InitInData_SD%g             = InitOutData_ED%Gravity     
      !InitInData_SD%UseInputFile = .TRUE. 
      InitInData_SD%SDInputFile   = p_FAST%SubFile
      InitInData_SD%RootName      = p_FAST%OutFileRoot
      InitInData_SD%TP_RefPoint   = ED%Output(1)%PlatformPtMesh%Position(:,1)  ! bjj: not sure what this is supposed to be 
      InitInData_SD%SubRotateZ    = 0.0                                        ! bjj: not sure what this is supposed to be 
      
            
      CALL SD_Init( InitInData_SD, SD%Input(1), SD%p,  SD%x(STATE_CURR), SD%xd(STATE_CURR), SD%z(STATE_CURR),  &
                    SD%OtherSt(STATE_CURR), SD%y, SD%m, p_FAST%dt_module( MODULE_SD ), InitOutData_SD, ErrStat2, ErrMsg2 )
         CALL SetErrStat(ErrStat2,ErrMsg2,ErrStat,ErrMsg,RoutineName)
         
      p_FAST%ModuleInitialized(Module_SD) = .TRUE.
      CALL SetModuleSubstepTime(Module_SD, p_FAST, y_FAST, ErrStat2, ErrMsg2)
         CALL SetErrStat(ErrStat2,ErrMsg2,ErrStat,ErrMsg,RoutineName)
               
      IF (ErrStat >= AbortErrLev) THEN
         CALL Cleanup()
         RETURN
      END IF   
   ELSE IF ( p_FAST%CompSub == Module_ExtPtfm ) THEN

      InitInData_ExtPtfm%InputFile = p_FAST%SubFile
!      InitInData_ExtPtfm%RootName  = trim(p_FAST%OutFileRoot)//'.'//TRIM(y_FAST%Module_Abrev(Module_ExtPtfm))
      InitInData_ExtPtfm%Linearize = p_FAST%Linearize
      
      
      CALL ExtPtfm_Init( InitInData_ExtPtfm, ExtPtfm%Input(1), ExtPtfm%p,  &
                         ExtPtfm%x(STATE_CURR), ExtPtfm%xd(STATE_CURR), ExtPtfm%z(STATE_CURR),  ExtPtfm%OtherSt(STATE_CURR), &
                         ExtPtfm%y, ExtPtfm%m, p_FAST%dt_module( MODULE_ExtPtfm ), InitOutData_ExtPtfm, ErrStat2, ErrMsg2 )
         CALL SetErrStat(ErrStat2,ErrMsg2,ErrStat,ErrMsg,RoutineName)
         
      p_FAST%ModuleInitialized(MODULE_ExtPtfm) = .TRUE.
      CALL SetModuleSubstepTime(MODULE_ExtPtfm, p_FAST, y_FAST, ErrStat2, ErrMsg2)
         CALL SetErrStat(ErrStat2,ErrMsg2,ErrStat,ErrMsg,RoutineName)
               
      IF (ErrStat >= AbortErrLev) THEN
         CALL Cleanup()
         RETURN
      END IF   
      
   END IF

   ! ------------------------------
   ! initialize CompMooring modules 
   ! ------------------------------
   ALLOCATE( MAPp%Input( p_FAST%InterpOrder+1 ), MAPp%InputTimes( p_FAST%InterpOrder+1 ), STAT = ErrStat2 )
      IF (ErrStat2 /= 0) THEN
         CALL SetErrStat(ErrID_Fatal,"Error allocating MAPp%Input and MAPp%InputTimes.",ErrStat,ErrMsg,RoutineName)
         CALL Cleanup()
         RETURN
      END IF
   ALLOCATE( MD%Input( p_FAST%InterpOrder+1 ), MD%InputTimes( p_FAST%InterpOrder+1 ), STAT = ErrStat2 )
      IF (ErrStat2 /= 0) THEN
         CALL SetErrStat(ErrID_Fatal,"Error allocating MD%Input and MD%InputTimes.",ErrStat,ErrMsg,RoutineName)
         CALL Cleanup()
         RETURN
      END IF   
   ALLOCATE( FEAM%Input( p_FAST%InterpOrder+1 ), FEAM%InputTimes( p_FAST%InterpOrder+1 ), STAT = ErrStat2 )
      IF (ErrStat2 /= 0) THEN
         CALL SetErrStat(ErrID_Fatal,"Error allocating FEAM%Input and FEAM%InputTimes.",ErrStat,ErrMsg,RoutineName)
         CALL Cleanup()
         RETURN
      END IF   
   ALLOCATE( Orca%Input( p_FAST%InterpOrder+1 ), Orca%InputTimes( p_FAST%InterpOrder+1 ), STAT = ErrStat2 )
      IF (ErrStat2 /= 0) THEN
         CALL SetErrStat(ErrID_Fatal,"Error allocating Orca%Input and Orca%InputTimes.",ErrStat,ErrMsg,RoutineName)
         CALL Cleanup()
         RETURN
      END IF   
      
   ! ........................
   ! initialize MAP 
   ! ........................
   IF (p_FAST%CompMooring == Module_MAP) THEN
      !bjj: until we modify this, MAP requires HydroDyn to be used. (perhaps we could send air density from AeroDyn or something...)
      
      CALL WrScr(NewLine) !bjj: I'm printing two blank lines here because MAP seems to be writing over the last line on the screen.
      

!      InitInData_MAP%rootname          =  p_FAST%OutFileRoot        ! Output file name 
      InitInData_MAP%gravity           =  InitOutData_ED%Gravity    ! This need to be according to g used in ElastoDyn
      InitInData_MAP%sea_density       =  InitOutData_HD%WtrDens    ! This needs to be set according to seawater density in HydroDyn
      InitInData_MAP%depth             =  InitOutData_HD%WtrDpth    ! This need to be set according to the water depth in HydroDyn
                  
   ! differences for MAP++
      InitInData_MAP%file_name         =  p_FAST%MooringFile        ! This needs to be set according to what is in the FAST input file. 
      InitInData_MAP%summary_file_name =  TRIM(p_FAST%OutFileRoot)//'.MAP.sum'        ! Output file name 
      InitInData_MAP%depth             = -InitOutData_HD%WtrDpth    ! This need to be set according to the water depth in HydroDyn
            

      
      CALL MAP_Init( InitInData_MAP, MAPp%Input(1), MAPp%p,  MAPp%x(STATE_CURR), MAPp%xd(STATE_CURR), MAPp%z(STATE_CURR), MAPp%OtherSt, &
                      MAPp%y, p_FAST%dt_module( MODULE_MAP ), InitOutData_MAP, ErrStat2, ErrMsg2 )
         CALL SetErrStat(ErrStat2,ErrMsg2,ErrStat,ErrMsg,RoutineName)
         
      p_FAST%ModuleInitialized(Module_MAP) = .TRUE.
      CALL SetModuleSubstepTime(Module_MAP, p_FAST, y_FAST, ErrStat2, ErrMsg2)
         CALL SetErrStat(ErrStat2,ErrMsg2,ErrStat,ErrMsg,RoutineName)
                  
      IF (ErrStat >= AbortErrLev) THEN
         CALL Cleanup()
         RETURN
      END IF              
   ! ........................
   ! initialize MoorDyn 
   ! ........................
   ELSEIF (p_FAST%CompMooring == Module_MD) THEN
                        
      InitInData_MD%FileName  = p_FAST%MooringFile         ! This needs to be set according to what is in the FAST input file. 
      InitInData_MD%RootName  = p_FAST%OutFileRoot
      
      InitInData_MD%PtfmInit  = InitOutData_ED%PlatformPos !ED%x(STATE_CURR)%QT(1:6)   ! initial position of the platform !bjj: this should come from InitOutData_ED, not x_ED
      InitInData_MD%g         = InitOutData_ED%Gravity     ! This need to be according to g used in ElastoDyn 
      InitInData_MD%rhoW      = InitOutData_HD%WtrDens     ! This needs to be set according to seawater density in HydroDyn      
      InitInData_MD%WtrDepth  = InitOutData_HD%WtrDpth    ! This need to be set according to the water depth in HydroDyn
            
      CALL MD_Init( InitInData_MD, MD%Input(1), MD%p, MD%x(STATE_CURR), MD%xd(STATE_CURR), MD%z(STATE_CURR), &
                    MD%OtherSt(STATE_CURR), MD%y, MD%m, p_FAST%dt_module( MODULE_MD ), InitOutData_MD, ErrStat2, ErrMsg2 )
         CALL SetErrStat(ErrStat2,ErrMsg2,ErrStat,ErrMsg,RoutineName)
         
      p_FAST%ModuleInitialized(Module_MD) = .TRUE.
      CALL SetModuleSubstepTime(Module_MD, p_FAST, y_FAST, ErrStat2, ErrMsg2)
         CALL SetErrStat(ErrStat2,ErrMsg2,ErrStat,ErrMsg,RoutineName)
      
      IF (ErrStat >= AbortErrLev) THEN
         CALL Cleanup()
         RETURN
      END IF
   ! ........................
   ! initialize FEAM 
   ! ........................
   ELSEIF (p_FAST%CompMooring == Module_FEAM) THEN
            
      InitInData_FEAM%InputFile   = p_FAST%MooringFile         ! This needs to be set according to what is in the FAST input file. 
      InitInData_FEAM%RootName    = TRIM(p_FAST%OutFileRoot)//'.'//TRIM(y_FAST%Module_Abrev(Module_FEAM))
      
      InitInData_FEAM%PtfmInit    = InitOutData_ED%PlatformPos !ED%x(STATE_CURR)%QT(1:6)   ! initial position of the platform !bjj: this should come from InitOutData_ED, not x_ED
      InitInData_FEAM%NStepWave   = 1                          ! an arbitrary number > 0 (to set the size of the wave data, which currently contains all zero values)     
      InitInData_FEAM%gravity     = InitOutData_ED%Gravity     ! This need to be according to g used in ElastoDyn 
      InitInData_FEAM%WtrDens     = InitOutData_HD%WtrDens     ! This needs to be set according to seawater density in HydroDyn      
!      InitInData_FEAM%depth       =  InitOutData_HD%WtrDpth    ! This need to be set according to the water depth in HydroDyn
            
      CALL FEAM_Init( InitInData_FEAM, FEAM%Input(1), FEAM%p,  FEAM%x(STATE_CURR), FEAM%xd(STATE_CURR), FEAM%z(STATE_CURR), &
                      FEAM%OtherSt(STATE_CURR), FEAM%y, FEAM%m, p_FAST%dt_module( MODULE_FEAM ), InitOutData_FEAM, ErrStat2, ErrMsg2 )
         CALL SetErrStat(ErrStat2,ErrMsg2,ErrStat,ErrMsg,RoutineName)
         
      p_FAST%ModuleInitialized(Module_FEAM) = .TRUE.
      CALL SetModuleSubstepTime(Module_FEAM, p_FAST, y_FAST, ErrStat2, ErrMsg2)
         CALL SetErrStat(ErrStat2,ErrMsg2,ErrStat,ErrMsg,RoutineName)
      
      IF (ErrStat >= AbortErrLev) THEN
         CALL Cleanup()
         RETURN
      END IF              
   ! ........................
   ! initialize OrcaFlex Interface 
   ! ........................
   ELSEIF (p_FAST%CompMooring == Module_Orca) THEN
            
      InitInData_Orca%InputFile = p_FAST%MooringFile
      InitInData_Orca%RootName  = p_FAST%OutFileRoot
      InitInData_Orca%TMax      = p_FAST%TMax 
                  
      CALL Orca_Init( InitInData_Orca, Orca%Input(1), Orca%p,  Orca%x(STATE_CURR), Orca%xd(STATE_CURR), Orca%z(STATE_CURR), Orca%OtherSt(STATE_CURR), &
                      Orca%y, Orca%m, p_FAST%dt_module( MODULE_Orca ), InitOutData_Orca, ErrStat2, ErrMsg2 )
         CALL SetErrStat(ErrStat2,ErrMsg2,ErrStat,ErrMsg,RoutineName)
         
      p_FAST%ModuleInitialized(MODULE_Orca) = .TRUE.
      CALL SetModuleSubstepTime(MODULE_Orca, p_FAST, y_FAST, ErrStat2, ErrMsg2)
         CALL SetErrStat(ErrStat2,ErrMsg2,ErrStat,ErrMsg,RoutineName)
      
      IF (ErrStat >= AbortErrLev) THEN
         CALL Cleanup()
         RETURN
      END IF
   END IF

   ! ------------------------------
   ! initialize CompIce modules 
   ! ------------------------------
   ALLOCATE( IceF%Input( p_FAST%InterpOrder+1 ), IceF%InputTimes( p_FAST%InterpOrder+1 ), STAT = ErrStat2 )
      IF (ErrStat2 /= 0) THEN
         CALL SetErrStat(ErrID_Fatal,"Error allocating IceF%Input and IceF%InputTimes.",ErrStat,ErrMsg,RoutineName)
         CALL Cleanup()
         RETURN
      END IF  
      
      ! We need this to be allocated (else we have issues passing nonallocated arrays and using the first index of Input(),
      !   but we don't need the space of IceD_MaxLegs if we're not using it. 
   IF ( p_FAST%CompIce /= Module_IceD ) THEN   
      IceDim = 1
   ELSE
      IceDim = IceD_MaxLegs
   END IF
      
      ! because there may be multiple instances of IceDyn, we'll allocate arrays for that here
      ! we could allocate these after 
   ALLOCATE( IceD%Input( p_FAST%InterpOrder+1, IceDim ), IceD%InputTimes( p_FAST%InterpOrder+1, IceDim ), STAT = ErrStat2 )
      IF (ErrStat2 /= 0) THEN
         CALL SetErrStat(ErrID_Fatal,"Error allocating IceD%Input and IceD%InputTimes.",ErrStat,ErrMsg,RoutineName)
         CALL Cleanup()
         RETURN
      END IF  
      
     ALLOCATE( IceD%x(           IceDim,2), &
               IceD%xd(          IceDim,2), &
               IceD%z(           IceDim,2), &
               IceD%OtherSt(     IceDim,2), &
               IceD%p(           IceDim  ), &
               IceD%u(           IceDim  ), &
               IceD%y(           IceDim  ), &
               IceD%m(           IceDim  ), &
                                             STAT = ErrStat2 )                                                  
      IF (ErrStat2 /= 0) THEN
         CALL SetErrStat(ErrID_Fatal,"Error allocating IceD state, input, and output data.",ErrStat,ErrMsg,RoutineName)
         CALL Cleanup()
         RETURN
      END IF      
         
         
   ! ........................
   ! initialize IceFloe 
   ! ........................
   IF ( p_FAST%CompIce == Module_IceF ) THEN
                      
      InitInData_IceF%InputFile     = p_FAST%IceFile
      InitInData_IceF%RootName      = TRIM(p_FAST%OutFileRoot)//'.'//TRIM(y_FAST%Module_Abrev(Module_IceF))     
      InitInData_IceF%simLength     = p_FAST%TMax  !bjj: IceFloe stores this as single-precision (ReKi) TMax is DbKi
      InitInData_IceF%MSL2SWL       = InitOutData_HD%MSL2SWL
      InitInData_IceF%gravity       = InitOutData_ED%Gravity
      
      CALL IceFloe_Init( InitInData_IceF, IceF%Input(1), IceF%p,  IceF%x(STATE_CURR), IceF%xd(STATE_CURR), IceF%z(STATE_CURR), &
                         IceF%OtherSt(STATE_CURR), IceF%y, IceF%m, p_FAST%dt_module( MODULE_IceF ), InitOutData_IceF, ErrStat2, ErrMsg2 )
         CALL SetErrStat(ErrStat2,ErrMsg2,ErrStat,ErrMsg,RoutineName)
         
      p_FAST%ModuleInitialized(Module_IceF) = .TRUE.
      CALL SetModuleSubstepTime(Module_IceF, p_FAST, y_FAST, ErrStat2, ErrMsg2)
         CALL SetErrStat(ErrStat2,ErrMsg2,ErrStat,ErrMsg,RoutineName)
              
      IF (ErrStat >= AbortErrLev) THEN
         CALL Cleanup()
         RETURN
      END IF              
   ! ........................
   ! initialize IceDyn 
   ! ........................
   ELSEIF ( p_FAST%CompIce == Module_IceD ) THEN  
      
      InitInData_IceD%InputFile     = p_FAST%IceFile
      InitInData_IceD%RootName      = TRIM(p_FAST%OutFileRoot)//'.'//TRIM(y_FAST%Module_Abrev(Module_IceD))//'1'     
      InitInData_IceD%MSL2SWL       = InitOutData_HD%MSL2SWL      
      InitInData_IceD%WtrDens       = InitOutData_HD%WtrDens    
      InitInData_IceD%gravity       = InitOutData_ED%Gravity
      InitInData_IceD%TMax          = p_FAST%TMax
      InitInData_IceD%LegNum        = 1
      
      CALL IceD_Init( InitInData_IceD, IceD%Input(1,1), IceD%p(1),  IceD%x(1,STATE_CURR), IceD%xd(1,STATE_CURR), IceD%z(1,STATE_CURR), &
                      IceD%OtherSt(1,STATE_CURR), IceD%y(1), IceD%m(1), p_FAST%dt_module( MODULE_IceD ), InitOutData_IceD, ErrStat2, ErrMsg2 )
         CALL SetErrStat(ErrStat2,ErrMsg2,ErrStat,ErrMsg,RoutineName)
         
      p_FAST%ModuleInitialized(Module_IceD) = .TRUE.
      CALL SetModuleSubstepTime(Module_IceD, p_FAST, y_FAST, ErrStat2, ErrMsg2)
         CALL SetErrStat(ErrStat2,ErrMsg2,ErrStat,ErrMsg,RoutineName)
         
         ! now initialize IceD for additional legs (if necessary)
      dt_IceD           = p_FAST%dt_module( MODULE_IceD )
      p_FAST%numIceLegs = InitOutData_IceD%numLegs     
      
      IF (p_FAST%numIceLegs > IceD_MaxLegs) THEN
         CALL SetErrStat(ErrID_Fatal,'IceDyn-FAST coupling is supported for up to '//TRIM(Num2LStr(IceD_MaxLegs))//' legs, but ' &
                           //TRIM(Num2LStr(p_FAST%numIceLegs))//' legs were specified.',ErrStat,ErrMsg,RoutineName)
      END IF
                  

      DO i=2,p_FAST%numIceLegs  ! basically, we just need IceDyn to set up its meshes for inputs/outputs and possibly initial values for states
         InitInData_IceD%LegNum = i
         InitInData_IceD%RootName = TRIM(p_FAST%OutFileRoot)//'.'//TRIM(y_FAST%Module_Abrev(Module_IceD))//TRIM(Num2LStr(i))     
         
         CALL IceD_Init( InitInData_IceD, IceD%Input(1,i), IceD%p(i),  IceD%x(i,STATE_CURR), IceD%xd(i,STATE_CURR), IceD%z(i,STATE_CURR), &
                            IceD%OtherSt(i,STATE_CURR), IceD%y(i), IceD%m(i), dt_IceD, InitOutData_IceD, ErrStat2, ErrMsg2 )
            CALL SetErrStat(ErrStat2,ErrMsg2,ErrStat,ErrMsg,RoutineName)
            
         !bjj: we're going to force this to have the same timestep because I don't want to have to deal with n IceD modules with n timesteps.
         IF (.NOT. EqualRealNos( p_FAST%dt_module( MODULE_IceD ),dt_IceD )) THEN
            CALL SetErrStat(ErrID_Fatal,"All instances of IceDyn (one per support-structure leg) must be the same",ErrStat,ErrMsg,RoutineName)
         END IF
      END DO
            
      IF (ErrStat >= AbortErrLev) THEN
         CALL Cleanup()
         RETURN
      END IF           
      
   END IF   
   

   ! ........................
   ! Set up output for glue code (must be done after all modules are initialized so we have their WriteOutput information)
   ! ........................

   CALL FAST_InitOutput( p_FAST, y_FAST, InitOutData_ED, InitOutData_BD, InitOutData_SrvD, InitOutData_AD14, InitOutData_AD, &
                         InitOutData_IfW, InitOutData_OpFM, InitOutData_HD, InitOutData_SD, InitOutData_ExtPtfm, InitOutData_MAP, &
                         InitOutData_FEAM, InitOutData_MD, InitOutData_Orca, InitOutData_IceF, InitOutData_IceD, ErrStat2, ErrMsg2 )
      CALL SetErrStat(ErrStat2,ErrMsg2,ErrStat,ErrMsg,RoutineName)


   ! -------------------------------------------------------------------------
   ! Initialize mesh-mapping data
   ! -------------------------------------------------------------------------

   CALL InitModuleMappings(p_FAST, ED, BD, AD14, AD, HD, SD, ExtPtfm, SrvD, MAPp, FEAM, MD, Orca, IceF, IceD, MeshMapData, ErrStat2, ErrMsg2)
      CALL SetErrStat(ErrStat2,ErrMsg2,ErrStat,ErrMsg,RoutineName)

      IF (ErrStat >= AbortErrLev) THEN
         CALL Cleanup()
         RETURN
      END IF      
      
   ! -------------------------------------------------------------------------
   ! Initialize for linearization:
   ! -------------------------------------------------------------------------
   if ( p_FAST%Linearize ) then      
      call Init_Lin(p_FAST, y_FAST, m_FAST, AD, InitOutData_ED%NumBl, ErrStat2, ErrMsg2)      
         call SetErrStat(ErrStat2,ErrMsg2,ErrStat,ErrMsg,RoutineName)

         if (ErrStat >= AbortErrLev) then
            call Cleanup()
            return
         end if      
   end if
   
      
   ! -------------------------------------------------------------------------
   ! Initialize data for VTK output
   ! -------------------------------------------------------------------------
            
   if ( p_FAST%WrVTK > VTK_None ) then
      call SetVTKParameters(p_FAST, InitOutData_ED, InitOutData_AD, InitInData_HD, InitOutData_HD, ED, BD, AD, HD, ErrStat2, ErrMsg2)      
         call SetErrStat(ErrStat2,ErrMsg2,ErrStat,ErrMsg,RoutineName)
   end if
   
   ! -------------------------------------------------------------------------
   ! Write initialization data to FAST summary file:
   ! -------------------------------------------------------------------------
   
   CALL FAST_WrSum( p_FAST, y_FAST, MeshMapData, ErrStat2, ErrMsg2 )
      CALL SetErrStat(ErrStat2,ErrMsg2,ErrStat,ErrMsg,RoutineName)
   
   
   ! -------------------------------------------------------------------------
   ! other misc variables initialized here:
   ! -------------------------------------------------------------------------
      
   m_FAST%t_global        = t_initial
   m_FAST%NextLinTimeIndx = 1 
         
   ! Initialize external inputs for first step  
   if ( p_FAST%CompServo == MODULE_SrvD ) then      
      m_FAST%ExternInput%GenTrq     = SrvD%Input(1)%ExternalGenTrq !0.0_ReKi
      m_FAST%ExternInput%ElecPwr    = SrvD%Input(1)%ExternalElecPwr
      m_FAST%ExternInput%YawPosCom  = SrvD%Input(1)%ExternalYawPosCom
      m_FAST%ExternInput%YawRateCom = SrvD%Input(1)%ExternalYawRateCom
      m_FAST%ExternInput%HSSBrFrac  = SrvD%Input(1)%ExternalHSSBrFrac
      
      do i=1,SIZE(SrvD%Input(1)%ExternalBlPitchCom)
         m_FAST%ExternInput%BlPitchCom(i) = SrvD%Input(1)%ExternalBlPitchCom(i)
      end do   
   end if
   
   m_FAST%ExternInput%LidarFocus = 1.0_ReKi  ! make this non-zero (until we add the initial position in the InflowWind input file)
         
   
   !...............................................................................................................................
   ! Destroy initializion data
   !...............................................................................................................................      
   CALL Cleanup()
   
CONTAINS
   SUBROUTINE Cleanup()
   !...............................................................................................................................
   ! Destroy initializion data
   !...............................................................................................................................
   
      CALL ED_DestroyInitInput(  InitInData_ED,  ErrStat2, ErrMsg2 )
         CALL SetErrStat(ErrStat2,ErrMsg2,ErrStat,ErrMsg,RoutineName)
      CALL ED_DestroyInitOutput( InitOutData_ED, ErrStat2, ErrMsg2 )
         CALL SetErrStat(ErrStat2,ErrMsg2,ErrStat,ErrMsg,RoutineName)
         
      CALL BD_DestroyInitInput(  InitInData_BD,  ErrStat2, ErrMsg2 )
         CALL SetErrStat(ErrStat2,ErrMsg2,ErrStat,ErrMsg,RoutineName)         
      IF (ALLOCATED(InitOutData_BD)) THEN
         DO i=1,p_FAST%nBeams
            CALL BD_DestroyInitOutput( InitOutData_BD(i), ErrStat2, ErrMsg2 )
               CALL SetErrStat(ErrStat2,ErrMsg2,ErrStat,ErrMsg,RoutineName)
         END DO
         DEALLOCATE(InitOutData_BD)
      END IF
                     
      CALL AD14_DestroyInitInput(  InitInData_AD14,  ErrStat2, ErrMsg2 )
         CALL SetErrStat(ErrStat2,ErrMsg2,ErrStat,ErrMsg,RoutineName)
      CALL AD14_DestroyInitOutput( InitOutData_AD14, ErrStat2, ErrMsg2 )
         CALL SetErrStat(ErrStat2,ErrMsg2,ErrStat,ErrMsg,RoutineName)

      CALL AD_DestroyInitInput(  InitInData_AD,  ErrStat2, ErrMsg2 )
         CALL SetErrStat(ErrStat2,ErrMsg2,ErrStat,ErrMsg,RoutineName)
      CALL AD_DestroyInitOutput( InitOutData_AD, ErrStat2, ErrMsg2 )
         CALL SetErrStat(ErrStat2,ErrMsg2,ErrStat,ErrMsg,RoutineName)
   
      CALL InflowWind_DestroyInitInput(  InitInData_IfW,  ErrStat2, ErrMsg2 )
         CALL SetErrStat(ErrStat2,ErrMsg2,ErrStat,ErrMsg,RoutineName)
      CALL InflowWind_DestroyInitOutput( InitOutData_IfW, ErrStat2, ErrMsg2 )
         CALL SetErrStat(ErrStat2,ErrMsg2,ErrStat,ErrMsg,RoutineName)
   
      CALL OpFM_DestroyInitInput(  InitInData_OpFM,  ErrStat2, ErrMsg2 )
         CALL SetErrStat(ErrStat2,ErrMsg2,ErrStat,ErrMsg,RoutineName)
      CALL OpFM_DestroyInitOutput( InitOutData_OpFM, ErrStat2, ErrMsg2 )
         CALL SetErrStat(ErrStat2,ErrMsg2,ErrStat,ErrMsg,RoutineName)         
         
      CALL SrvD_DestroyInitInput(  InitInData_SrvD,  ErrStat2, ErrMsg2 )
         CALL SetErrStat(ErrStat2,ErrMsg2,ErrStat,ErrMsg,RoutineName)
      CALL SrvD_DestroyInitOutput( InitOutData_SrvD, ErrStat2, ErrMsg2 )
         CALL SetErrStat(ErrStat2,ErrMsg2,ErrStat,ErrMsg,RoutineName)

      CALL HydroDyn_DestroyInitInput(  InitInData_HD,  ErrStat2, ErrMsg2 )
         CALL SetErrStat(ErrStat2,ErrMsg2,ErrStat,ErrMsg,RoutineName)
      CALL HydroDyn_DestroyInitOutput( InitOutData_HD, ErrStat2, ErrMsg2 )
         CALL SetErrStat(ErrStat2,ErrMsg2,ErrStat,ErrMsg,RoutineName)

      CALL SD_DestroyInitInput(  InitInData_SD,  ErrStat2, ErrMsg2 )
         CALL SetErrStat(ErrStat2,ErrMsg2,ErrStat,ErrMsg,RoutineName)
      CALL SD_DestroyInitOutput( InitOutData_SD, ErrStat2, ErrMsg2 )
         CALL SetErrStat(ErrStat2,ErrMsg2,ErrStat,ErrMsg,RoutineName)
      
      CALL ExtPtfm_DestroyInitInput(  InitInData_ExtPtfm,  ErrStat2, ErrMsg2 )
         CALL SetErrStat(ErrStat2,ErrMsg2,ErrStat,ErrMsg,RoutineName)
      CALL ExtPtfm_DestroyInitOutput( InitOutData_ExtPtfm, ErrStat2, ErrMsg2 )
         CALL SetErrStat(ErrStat2,ErrMsg2,ErrStat,ErrMsg,RoutineName)
      
      CALL MAP_DestroyInitInput(  InitInData_MAP,  ErrStat2, ErrMsg2 )
         CALL SetErrStat(ErrStat2,ErrMsg2,ErrStat,ErrMsg,RoutineName)
      CALL MAP_DestroyInitOutput( InitOutData_MAP, ErrStat2, ErrMsg2 )
         CALL SetErrStat(ErrStat2,ErrMsg2,ErrStat,ErrMsg,RoutineName)
   
      CALL FEAM_DestroyInitInput(  InitInData_FEAM,  ErrStat2, ErrMsg2 )
         CALL SetErrStat(ErrStat2,ErrMsg2,ErrStat,ErrMsg,RoutineName)
      CALL FEAM_DestroyInitOutput( InitOutData_FEAM, ErrStat2, ErrMsg2 )
         CALL SetErrStat(ErrStat2,ErrMsg2,ErrStat,ErrMsg,RoutineName)

      CALL MD_DestroyInitInput(  InitInData_MD,  ErrStat2, ErrMsg2 )
         CALL SetErrStat(ErrStat2,ErrMsg2,ErrStat,ErrMsg,RoutineName)
      CALL MD_DestroyInitOutput( InitOutData_MD, ErrStat2, ErrMsg2 )
         CALL SetErrStat(ErrStat2,ErrMsg2,ErrStat,ErrMsg,RoutineName)
                  
      CALL Orca_DestroyInitInput(  InitInData_Orca,  ErrStat2, ErrMsg2 )
         CALL SetErrStat(ErrStat2,ErrMsg2,ErrStat,ErrMsg,RoutineName)
      CALL Orca_DestroyInitOutput( InitOutData_Orca, ErrStat2, ErrMsg2 )
         CALL SetErrStat(ErrStat2,ErrMsg2,ErrStat,ErrMsg,RoutineName)
                  
      CALL IceFloe_DestroyInitInput(  InitInData_IceF,  ErrStat2, ErrMsg2 )
         CALL SetErrStat(ErrStat2,ErrMsg2,ErrStat,ErrMsg,RoutineName)
      CALL IceFloe_DestroyInitOutput( InitOutData_IceF, ErrStat2, ErrMsg2 )
         CALL SetErrStat(ErrStat2,ErrMsg2,ErrStat,ErrMsg,RoutineName)
   
      CALL IceD_DestroyInitInput(  InitInData_IceD,  ErrStat2, ErrMsg2 )
         CALL SetErrStat(ErrStat2,ErrMsg2,ErrStat,ErrMsg,RoutineName)
      CALL IceD_DestroyInitOutput( InitOutData_IceD, ErrStat2, ErrMsg2 )
         CALL SetErrStat(ErrStat2,ErrMsg2,ErrStat,ErrMsg,RoutineName) 
   
   END SUBROUTINE Cleanup

END SUBROUTINE FAST_InitializeAll

!----------------------------------------------------------------------------------------------------------------------------------
!> This function returns a string describing the glue code and some of the compilation options we're using.
FUNCTION GetVersion(ThisProgVer)

   ! Passed Variables:

   TYPE(ProgDesc), INTENT( IN    ) :: ThisProgVer     !< program name/date/version description
   CHARACTER(1024)                 :: GetVersion      !< String containing a description of the compiled precision.
   
   CHARACTER(200)                  :: git_commit
   
   GetVersion = TRIM(GetNVD(ThisProgVer))//', compiled'

   IF ( Cmpl4SFun )  THEN     ! FAST has been compiled as an S-Function for Simulink
      GetVersion = TRIM(GetVersion)//' as a DLL S-Function for Simulink'
   ELSEIF ( Cmpl4LV )  THEN     ! FAST has been compiled as a DLL for Labview
      GetVersion = TRIM(GetVersion)//' as a DLL for LabVIEW'
   ENDIF   
   
   GetVersion = TRIM(GetVersion)//' as a '//TRIM(Num2LStr(BITS_IN_ADDR))//'-bit application using'
   
   ! determine precision

      IF ( ReKi == SiKi )  THEN     ! Single precision
         GetVersion = TRIM(GetVersion)//' single'
      ELSEIF ( ReKi == R8Ki )  THEN ! Double precision
         GetVersion = TRIM(GetVersion)// ' double'
      ELSE                          ! Unknown precision
         GetVersion = TRIM(GetVersion)//' unknown'
      ENDIF
      

!   GetVersion = TRIM(GetVersion)//' precision with '//OS_Desc
   GetVersion = TRIM(GetVersion)//' precision'

   ! add git info
   git_commit = QueryGitVersion()
   GetVersion = TRIM(GetVersion)//' at commit '//git_commit

   RETURN
END FUNCTION GetVersion

!----------------------------------------------------------------------------------------------------------------------------------
!> This subroutine parses and compiles the relevant version and compile data for a givne program
subroutine GetProgramMetadata(ThisProgVer, name, version, git_commit, architecture, precision)

   TYPE(ProgDesc), INTENT(IN ) :: ThisProgVer     !< program name/date/version description
   character(200), intent(out) :: name, version
   character(200), intent(out) :: git_commit, architecture, precision
   
   name = trim(ThisProgVer%Name)
   version = trim(ThisProgVer%Ver)
   
   git_commit = QueryGitVersion()

   architecture = TRIM(Num2LStr(BITS_IN_ADDR))//' bit'
   
   if (ReKi == SiKi) then
     precision = 'single'
   else if (ReKi == R8Ki) then
     precision = 'double'
   else
     precision = 'unknown'
   end if
   
end subroutine GetProgramMetadata

!----------------------------------------------------------------------------------------------------------------------------------
!> This subroutine is called at the start (or restart) of a FAST program (or FAST.Farm). It initializes the NWTC subroutine library,
!! displays the copyright notice, and displays some version information (including addressing scheme and precision).
SUBROUTINE FAST_ProgStart(ThisProgVer)
   TYPE(ProgDesc), INTENT(IN) :: ThisProgVer     !< program name/date/version description
   character(200) :: name, version, date
   character(200) :: git_commit, architecture, precision
   character(200) :: execution_date, execution_time, execution_zone
   
   ! ... Initialize NWTC Library (open console, set pi constants) ...
   ! sets the pi constants, open console for output, etc...
   CALL NWTC_Init( ProgNameIN=ThisProgVer%Name, EchoLibVer=.FALSE. )
   
   ! Display the copyright notice
   CALL DispCopyrightLicense( ThisProgVer )
   
   ! Display the program metadata
   call GetProgramMetadata(ThisProgVer, name, version, git_commit, architecture, precision)
   
   call wrscr(trim(name)//'-'//trim(git_commit))
   call wrscr('Compile Info:')
   call wrscr(' - Architecture: '//trim(architecture))
   call wrscr(' - Precision: '//trim(precision))
   ! use iso_fortran_env for compiler_version() and compiler_options()
   ! call wrscr(' - Compiler: '//trim(compiler_version()))
   ! call wrscr(' - Options: '//trim(compiler_options()))

   call date_and_time(execution_date, execution_time, execution_zone) 
   
   call wrscr('Execution Info:')
   call wrscr(' - Date: '//trim(execution_date(5:6)//'/'//execution_date(7:8)//'/'//execution_date(1:4)))
   call wrscr(' - Time: '//trim(execution_time(1:2)//':'//execution_time(3:4)//':'//execution_time(5:6))//trim(execution_zone))
   
   call wrscr('')
   
  !  CALL WrScr( ' Running '//TRIM(GetVersion(ThisProgVer))//NewLine//' linked with '//TRIM( GetNVD( NWTC_Ver ))//NewLine )
   
END SUBROUTINE FAST_ProgStart

!----------------------------------------------------------------------------------------------------------------------------------
!> This routine gets the name of the FAST input file from the command line. It also returns a logical indicating if this there
!! was a "DWM" argument after the file name.
SUBROUTINE GetInputFileName(InputFile,UseDWM,ErrStat,ErrMsg)
   CHARACTER(*),             INTENT(OUT)           :: InputFile         !< A CHARACTER string containing the name of the primary FAST input file (if not present, we'll get it from the command line)
   LOGICAL,                  INTENT(OUT)           :: UseDWM            !< whether the last argument from the command line is "DWM"
   INTEGER(IntKi),           INTENT(OUT)           :: ErrStat           !< Error status
   CHARACTER(*),             INTENT(OUT)           :: ErrMsg            !< Error message
   
   INTEGER(IntKi)                                  :: ErrStat2          ! local error stat
   CHARACTER(1024)                                 :: LastArg           ! A second command-line argument that will allow DWM module to be used in AeroDyn
   
   ErrStat = ErrID_None
   ErrMsg = ''
   
   UseDWM = .FALSE.  ! by default, we're not going to use the DWM module
   InputFile = ""  ! initialize to empty string to make sure it's input from the command line
   CALL CheckArgs( InputFile, ErrStat2, LastArg )  ! if ErrStat2 /= ErrID_None, we'll ignore and deal with the problem when we try to read the input file
      
   IF (LEN_TRIM(InputFile) == 0) THEN ! no input file was specified
      ErrStat = ErrID_Fatal
      ErrMsg  = 'The required input file was not specified on the command line.'
         !bjj:  if people have compiled themselves, they should be able to figure out the file name, right?         
      IF (BITS_IN_ADDR==32) THEN
         CALL NWTC_DisplaySyntax( InputFile, 'FAST_Win32.exe' )
      ELSEIF( BITS_IN_ADDR == 64) THEN
         CALL NWTC_DisplaySyntax( InputFile, 'FAST_x64.exe' )
      ELSE
         CALL NWTC_DisplaySyntax( InputFile, 'FAST.exe' )
      END IF
         
      RETURN
   END IF            
      
   IF (LEN_TRIM(LastArg) > 0) THEN ! see if DWM was specified as the second option
      CALL Conv2UC( LastArg )
      IF ( TRIM(LastArg) == "DWM" ) THEN
         UseDWM    = .TRUE.
      END IF
   END IF   
   
END SUBROUTINE GetInputFileName
!----------------------------------------------------------------------------------------------------------------------------------
!> This subroutine checks for command-line arguments, gets the root name of the input files
!! (including full path name), and creates the names of the output files.
SUBROUTINE FAST_Init( p, y_FAST, t_initial, InputFile, ErrStat, ErrMsg, TMax, TurbID, OverrideAbortLev, RootName )

      IMPLICIT                        NONE

   ! Passed variables

   TYPE(FAST_ParameterType), INTENT(INOUT)         :: p                 !< The parameter data for the FAST (glue-code) simulation
   TYPE(FAST_OutputFileType),INTENT(INOUT)         :: y_FAST            !< The output data for the FAST (glue-code) simulation
   REAL(DbKi),               INTENT(IN)            :: t_initial         !< the beginning time of the simulation
   INTEGER(IntKi),           INTENT(OUT)           :: ErrStat           !< Error status
   CHARACTER(*),             INTENT(OUT)           :: ErrMsg            !< Error message
   CHARACTER(*),             INTENT(IN)            :: InputFile         !< A CHARACTER string containing the name of the primary FAST input file (if not present, we'll get it from the command line)
   REAL(DbKi),               INTENT(IN), OPTIONAL  :: TMax              !< the length of the simulation (from Simulink or FAST.Farm)
   INTEGER(IntKi),           INTENT(IN), OPTIONAL  :: TurbID            !< an ID for naming the tubine output file
   LOGICAL,                  INTENT(IN), OPTIONAL  :: OverrideAbortLev  !< whether or not we should override the abort error level (e.g., FAST.Farm)
   CHARACTER(*),             INTENT(IN), OPTIONAL  :: RootName          !< A CHARACTER string containing the root name of FAST output files, overriding normal naming convention
      ! Local variables

   INTEGER                      :: i                                    ! loop counter
   !CHARACTER(1024)              :: DirName                              ! A CHARACTER string containing the path of the current working directory


   LOGICAL                      :: OverrideAbortErrLev  
   CHARACTER(*), PARAMETER      :: RoutineName = "FAST_Init"
   
   INTEGER(IntKi)               :: ErrStat2
   CHARACTER(1024)              :: ErrMsg2
   
      ! Initialize some variables
   ErrStat = ErrID_None
   ErrMsg = ''
   
   IF (PRESENT(OverrideAbortLev)) THEN
      OverrideAbortErrLev = OverrideAbortLev
   ELSE
      OverrideAbortErrLev = .true.
   END IF
   

   
   !...............................................................................................................................
   ! Set the root name of the output files based on the input file name
   !...............................................................................................................................
   
   if (present(RootName)) then
      p%OutFileRoot = RootName
   else         
         ! Determine the root name of the primary file (will be used for output files)
      CALL GetRoot( InputFile, p%OutFileRoot )
      IF ( Cmpl4SFun )  p%OutFileRoot = TRIM( p%OutFileRoot )//'.SFunc'
      IF ( PRESENT(TurbID) ) THEN
         IF ( TurbID > 0 ) THEN
            p%OutFileRoot = TRIM( p%OutFileRoot )//'.T'//TRIM(Num2LStr(TurbID))
         END IF
      END IF
   
   end if
   
   
   !...............................................................................................................................
   ! Initialize the module name/date/version info:
   !...............................................................................................................................

   DO i=1,NumModules
      y_FAST%Module_Ver(i)%Date = 'unknown date'
      y_FAST%Module_Ver(i)%Ver  = 'unknown version'
   END DO       
   y_FAST%Module_Ver( Module_IfW    )%Name = 'InflowWind'
   y_FAST%Module_Ver( Module_OpFM   )%Name = 'OpenFOAM integration'
   y_FAST%Module_Ver( Module_ED     )%Name = 'ElastoDyn'
   y_FAST%Module_Ver( Module_BD     )%Name = 'BeamDyn'
   y_FAST%Module_Ver( Module_AD14   )%Name = 'AeroDyn14'
   y_FAST%Module_Ver( Module_AD     )%Name = 'AeroDyn'
   y_FAST%Module_Ver( Module_SrvD   )%Name = 'ServoDyn'
   y_FAST%Module_Ver( Module_HD     )%Name = 'HydroDyn'
   y_FAST%Module_Ver( Module_SD     )%Name = 'SubDyn'
   y_FAST%Module_Ver( Module_ExtPtfm)%Name = 'ExtPtfm_MCKF'
   y_FAST%Module_Ver( Module_MAP    )%Name = 'MAP'
   y_FAST%Module_Ver( Module_FEAM   )%Name = 'FEAMooring'
   y_FAST%Module_Ver( Module_MD     )%Name = 'MoorDyn'
   y_FAST%Module_Ver( Module_Orca   )%Name = 'OrcaFlexInterface'
   y_FAST%Module_Ver( Module_IceF   )%Name = 'IceFloe'
   y_FAST%Module_Ver( Module_IceD   )%Name = 'IceDyn'
         
   y_FAST%Module_Abrev( Module_IfW    ) = 'IfW'
   y_FAST%Module_Abrev( Module_OpFM   ) = 'OpFM'
   y_FAST%Module_Abrev( Module_ED     ) = 'ED'
   y_FAST%Module_Abrev( Module_BD     ) = 'BD'
   y_FAST%Module_Abrev( Module_AD14   ) = 'AD'
   y_FAST%Module_Abrev( Module_AD     ) = 'AD'
   y_FAST%Module_Abrev( Module_SrvD   ) = 'SrvD'
   y_FAST%Module_Abrev( Module_HD     ) = 'HD'
   y_FAST%Module_Abrev( Module_SD     ) = 'SD'
   y_FAST%Module_Abrev( Module_ExtPtfm) = 'ExtPtfm'
   y_FAST%Module_Abrev( Module_MAP    ) = 'MAP'
   y_FAST%Module_Abrev( Module_FEAM   ) = 'FEAM'
   y_FAST%Module_Abrev( Module_MD     ) = 'MD'
   y_FAST%Module_Abrev( Module_Orca   ) = 'Orca'
   y_FAST%Module_Abrev( Module_IceF   ) = 'IceF'
   y_FAST%Module_Abrev( Module_IceD   ) = 'IceD'   
   
   p%n_substeps = 1                                                ! number of substeps for between modules and global/FAST time
         
   !...............................................................................................................................
   ! Read the primary file for the glue code:
   !...............................................................................................................................
   CALL FAST_ReadPrimaryFile( InputFile, p, OverrideAbortErrLev, ErrStat2, ErrMsg2 )
      CALL SetErrStat( ErrStat2, ErrMsg2, ErrStat, ErrMsg, RoutineName ) 
      
      ! overwrite TMax if necessary)
   IF (PRESENT(TMax)) THEN
      p%TMax = TMax
      !p%TMax = MAX( TMax, p%TMax )
   END IF
   
   IF ( ErrStat >= AbortErrLev ) RETURN


   p%KMax = 1                 ! after more checking, we may put this in the input file...
   !IF (p%CompIce == Module_IceF) p%KMax = 2
   p%SizeJac_Opt1 = 0  ! initialize this vector to zero; after we figure out what size the ED/SD/HD/BD meshes are, we'll fill this
   
   p%numIceLegs = 0           ! initialize number of support-structure legs in contact with ice (IceDyn will set this later)
   
   p%nBeams = 0               ! initialize number of BeamDyn instances (will be set later)
   
      ! determine what kind of turbine we're modeling:
   IF ( p%CompHydro == Module_HD ) THEN
      IF ( p%CompSub == Module_SD ) THEN
         p%TurbineType = Type_Offshore_Fixed
      ELSE
         p%TurbineType = Type_Offshore_Floating
      END IF
   ELSEIF ( p%CompMooring == Module_Orca ) THEN
      p%TurbineType = Type_Offshore_Floating
   !bjj: what about ExtPtfm_MCKF ???
   ELSE      
      p%TurbineType = Type_LandBased
   END IF   
         
    
   p%n_TMax_m1  = CEILING( ( (p%TMax - t_initial) / p%DT ) ) - 1 ! We're going to go from step 0 to n_TMax (thus the -1 here)

<<<<<<< HEAD
   if (p%TMax < 1.0_DbKi) then !log10(0) is undefined
=======
   if (p%TMax < 1.0_DbKi) then ! log10(0) gives floating point divide-by-zero error
>>>>>>> 41ccddc3
      p%TChanLen = 10
   else
      p%TChanLen = max( 10, int(log10(p%TMax))+7 )
   end if
   p%OutFmt_t = 'F'//trim(num2lstr( p%TChanLen ))//'.4' ! 'F10.4'    
    
   !...............................................................................................................................
   ! Do some error checking on the inputs (validation):
   !...............................................................................................................................   
   call ValidateInputData(p, ErrStat2, ErrMsg2)    
      CALL SetErrStat( ErrStat2, ErrMsg2, ErrStat, ErrMsg, RoutineName ) 
    

   
   IF ( ErrStat >= AbortErrLev ) RETURN
   
   
   RETURN
END SUBROUTINE FAST_Init
!----------------------------------------------------------------------------------------------------------------------------------
!> This routine validates FAST data.
SUBROUTINE ValidateInputData(p, ErrStat, ErrMsg)

   TYPE(FAST_ParameterType), INTENT(INOUT)         :: p                 !< The parameter data for the FAST (glue-code) simulation
   INTEGER(IntKi),           INTENT(  OUT)         :: ErrStat           !< Error status
   CHARACTER(*),             INTENT(  OUT)         :: ErrMsg            !< Error message

   REAL(DbKi)                                      :: TmpTime           ! A temporary variable for error checking
   
   INTEGER(IntKi)                                  :: i
   INTEGER(IntKi)                                  :: ErrStat2          
   CHARACTER(ErrMsgLen)                            :: ErrMsg2            
   CHARACTER(*), PARAMETER                         :: RoutineName='ValidateInputData'
   
   ErrStat = ErrID_None
   ErrMsg  = ""
   
   
   IF ( p%TMax < 0.0_DbKi  )  THEN
      CALL SetErrStat( ErrID_Fatal, 'TMax must not be a negative number.', ErrStat, ErrMsg, RoutineName )
   ELSE IF ( p%TMax < p%TStart )  THEN
      CALL SetErrStat( ErrID_Fatal, 'TMax must not be less than TStart.', ErrStat, ErrMsg, RoutineName )
   END IF

   IF ( p%n_ChkptTime < p%n_TMax_m1 ) THEN
      if (.NOT. p%WrBinOutFile) CALL SetErrStat( ErrID_Severe, 'It is highly recommended that time-marching output files be generated in binary format when generating checkpoint files.', ErrStat, ErrMsg, RoutineName )
      if (p%CompMooring==MODULE_Orca) CALL SetErrStat( ErrID_Fatal, 'Restart capability for OrcaFlexInterface is not supported. Set ChkptTime larger than TMax.', ErrStat, ErrMsg, RoutineName )
      ! also check for other features that aren't supported with restart (like ServoDyn's user-defined control routines)
   END IF
      
   IF ( p%DT <= 0.0_DbKi )  THEN
      CALL SetErrStat( ErrID_Fatal, 'DT must be greater than 0.', ErrStat, ErrMsg, RoutineName )
   ELSE ! Test DT and TMax to ensure numerical stability -- HINT: see the use of OnePlusEps
      TmpTime = p%TMax*EPSILON(p%DT)
      IF ( p%DT <= TmpTime ) THEN
         CALL SetErrStat( ErrID_Fatal, 'DT must be greater than '//TRIM ( Num2LStr( TmpTime ) )//' seconds.', ErrStat, ErrMsg, RoutineName )
      END IF
   END IF

      ! Check that InputFileData%OutFmt is a valid format specifier and will fit over the column headings
   CALL ChkRealFmtStr( p%OutFmt, 'OutFmt', p%FmtWidth, ErrStat2, ErrMsg2 )
      call SetErrStat(ErrStat2, ErrMsg2, ErrStat, ErrMsg, RoutineName)

   IF ( p%FmtWidth /= ChanLen ) CALL SetErrStat( ErrID_Warn, 'OutFmt produces a column width of '// &
         TRIM(Num2LStr(p%FmtWidth))//' instead of '//TRIM(Num2LStr(ChanLen))//' characters.', ErrStat, ErrMsg, RoutineName )
   
   IF ( p%WrTxtOutFile .AND. p%TChanLen > ChanLen  )  THEN ! ( p%TMax > 9999.999_DbKi )
      CALL SetErrStat( ErrID_Warn, 'TMax is too large for a 10-character time column in text tabular (time-marching) output files.'// &
                                   ' Postprocessors with this limitation may not work.', ErrStat, ErrMsg, RoutineName )
   END IF

   IF ( p%TStart      <  0.0_DbKi ) CALL SetErrStat( ErrID_Fatal, 'TStart must not be less than 0 seconds.', ErrStat, ErrMsg, RoutineName )
!  IF ( p%SttsTime    <= 0.0_DbKi ) CALL SetErrStat( ErrID_Fatal, 'SttsTime must be greater than 0 seconds.', ErrStat, ErrMsg, RoutineName )
   IF ( p%n_SttsTime  < 1_IntKi   ) CALL SetErrStat( ErrID_Fatal, 'SttsTime must be greater than 0 seconds.', ErrStat, ErrMsg, RoutineName )
   IF ( p%n_ChkptTime < 1_IntKi   ) CALL SetErrStat( ErrID_Fatal, 'ChkptTime must be greater than 0 seconds.', ErrStat, ErrMsg, RoutineName )
   IF ( p%KMax        < 1_IntKi   ) CALL SetErrStat( ErrID_Fatal, 'KMax must be greater than 0.', ErrStat, ErrMsg, RoutineName )
   
   IF (p%CompElast   == Module_Unknown) CALL SetErrStat( ErrID_Fatal, 'CompElast must be 1 (ElastoDyn) or 2 (BeamDyn).', ErrStat, ErrMsg, RoutineName )   
   IF (p%CompAero    == Module_Unknown) CALL SetErrStat( ErrID_Fatal, 'CompAero must be 0 (None), 1 (AeroDyn14), or 2 (AeroDyn).', ErrStat, ErrMsg, RoutineName )
   IF (p%CompServo   == Module_Unknown) CALL SetErrStat( ErrID_Fatal, 'CompServo must be 0 (None) or 1 (ServoDyn).', ErrStat, ErrMsg, RoutineName )
   IF (p%CompHydro   == Module_Unknown) CALL SetErrStat( ErrID_Fatal, 'CompHydro must be 0 (None) or 1 (HydroDyn).', ErrStat, ErrMsg, RoutineName )
   IF (p%CompSub     == Module_Unknown) CALL SetErrStat( ErrID_Fatal, 'CompSub must be 0 (None), 1 (SubDyn), or 2 (ExtPtfm_MCKF).', ErrStat, ErrMsg, RoutineName )
   IF (p%CompMooring == Module_Unknown) CALL SetErrStat( ErrID_Fatal, 'CompMooring must be 0 (None), 1 (MAP), 2 (FEAMooring), 3 (MoorDyn), or 4 (OrcaFlex).', ErrStat, ErrMsg, RoutineName )
   IF (p%CompIce     == Module_Unknown) CALL SetErrStat( ErrID_Fatal, 'CompIce must be 0 (None) or 1 (IceFloe).', ErrStat, ErrMsg, RoutineName )
   IF (p%CompHydro /= Module_HD) THEN
      IF (p%CompMooring == Module_MAP) THEN
         CALL SetErrStat( ErrID_Fatal, 'HydroDyn must be used when MAP is used. Set CompHydro > 0 or CompMooring = 0 in the FAST input file.', ErrStat, ErrMsg, RoutineName )
      ELSEIF (p%CompMooring == Module_FEAM) THEN
         CALL SetErrStat( ErrID_Fatal, 'HydroDyn must be used when FEAMooring is used. Set CompHydro > 0 or CompMooring = 0 in the FAST input file.', ErrStat, ErrMsg, RoutineName )
      END IF
   ELSE
      IF (p%CompMooring == Module_Orca) CALL SetErrStat( ErrID_Fatal, 'HydroDyn cannot be used if OrcaFlex is used. Set CompHydro = 0 or CompMooring < 4 in the FAST input file.', ErrStat, ErrMsg, RoutineName )
      IF (p%CompSub == Module_ExtPtfm) CALL SetErrStat( ErrID_Fatal, 'HydroDyn cannot be used if ExtPtfm_MCKF is used. Set CompHydro = 0 or CompSub < 2 in the FAST input file.', ErrStat, ErrMsg, RoutineName )
   END IF

   
   IF (p%CompIce == Module_IceF) THEN
      IF (p%CompSub   /= Module_SD) CALL SetErrStat( ErrID_Fatal, 'SubDyn must be used when IceFloe is used. Set CompSub > 0 or CompIce = 0 in the FAST input file.', ErrStat, ErrMsg, RoutineName )
      IF (p%CompHydro /= Module_HD) CALL SetErrStat( ErrID_Fatal, 'HydroDyn must be used when IceFloe is used. Set CompHydro > 0 or CompIce = 0 in the FAST input file.', ErrStat, ErrMsg, RoutineName )
   ELSEIF (p%CompIce == Module_IceD) THEN
      IF (p%CompSub   /= Module_SD) CALL SetErrStat( ErrID_Fatal, 'SubDyn must be used when IceDyn is used. Set CompSub > 0 or CompIce = 0 in the FAST input file.', ErrStat, ErrMsg, RoutineName )
      IF (p%CompHydro /= Module_HD) CALL SetErrStat( ErrID_Fatal, 'HydroDyn must be used when IceDyn is used. Set CompHydro > 0 or CompIce = 0 in the FAST input file.', ErrStat, ErrMsg, RoutineName )
   END IF
   
   IF (p%CompElast == Module_BD .and. p%CompAero == Module_AD14 ) CALL SetErrStat( ErrID_Fatal, 'AeroDyn14 cannot be used when BeamDyn is used. Change CompAero or CompElast in the FAST input file.', ErrStat, ErrMsg, RoutineName )
   
!   IF ( p%InterpOrder < 0 .OR. p%InterpOrder > 2 ) THEN
   IF ( p%InterpOrder < 1 .OR. p%InterpOrder > 2 ) THEN
      CALL SetErrStat( ErrID_Fatal, 'InterpOrder must be 1 or 2.', ErrStat, ErrMsg, RoutineName ) ! 5/13/14 bjj: MAS and JMJ compromise for certain integrators is that InterpOrder cannot be 0
      p%InterpOrder = 1    ! Avoid problems in error handling by setting this to 0
   END IF

   IF ( p%NumCrctn < 0_IntKi ) THEN
      CALL SetErrStat( ErrID_Fatal, 'NumCrctn must be 0 or greater.', ErrStat, ErrMsg, RoutineName )
   END IF   
   
   
   if ( p%WrVTK == VTK_Unknown ) then
      call SetErrStat(ErrID_Fatal, 'WrVTK must be 0 (none), 1 (initialization only), or 2 (animation).', ErrStat, ErrMsg, RoutineName)
   else
      if ( p%VTK_type == VTK_Unknown ) then
         call SetErrStat(ErrID_Fatal, 'VTK_type must be 1 (surfaces), 2 (basic meshes:lines/points), or 3 (all meshes).', ErrStat, ErrMsg, RoutineName)
         ! note I'm not going to write that 4 (old) is an option
      end if      
   end if

      
   if (p%Linearize) then
      if (p%LinTimes(1) < 0) call SetErrStat(ErrID_Fatal,'LinTimes must be positive values.',ErrStat, ErrMsg, RoutineName)
      do i=2,size(p%LinTimes)
         if (p%LinTimes(i) < 0) call SetErrStat(ErrID_Fatal,'LinTimes must be positive values.',ErrStat, ErrMsg, RoutineName)
         if (p%LinTimes(i) <= p%LinTimes(i-1)) call SetErrStat(ErrID_Fatal,'LinTimes must be unique values entered in increasing order.',ErrStat, ErrMsg, RoutineName)
      end do
      
      if (p%LinInputs < LIN_NONE .or. p%LinInputs > LIN_ALL) call SetErrStat(ErrID_Fatal,'LinInputs must be 0, 1, or 2.',ErrStat, ErrMsg, RoutineName)
      if (p%LinOutputs < LIN_NONE .or. p%LinOutputs > LIN_ALL) call SetErrStat(ErrID_Fatal,'LinOutputs must be 0, 1, or 2.',ErrStat, ErrMsg, RoutineName)
      
      if (p%LinOutJac) then
         if ( p%LinInputs /= LIN_ALL .or. p%LinOutputs /= LIN_ALL) then
            call SetErrStat(ErrID_Info,'LinOutJac can be used only when LinInputs=LinOutputs=2.',ErrStat, ErrMsg, RoutineName)
            p%LinOutJac = .false.
         end if
      end if
      
      ! now, make sure we haven't asked for any modules that we can't yet linearize:
      if (p%CompInflow == MODULE_OpFM) call SetErrStat(ErrID_Fatal,'Linearization is not implemented for the OpenFOAM coupling.',ErrStat, ErrMsg, RoutineName)
      if (p%CompAero == MODULE_AD14) call SetErrStat(ErrID_Fatal,'Linearization is not implemented for the AeroDyn v14 module.',ErrStat, ErrMsg, RoutineName)
      if (p%CompHydro == MODULE_HD) call SetErrStat(ErrID_Fatal,'Linearization is not implemented for the HydroDyn module.',ErrStat, ErrMsg, RoutineName)
      if (p%CompSub /= MODULE_None) call SetErrStat(ErrID_Fatal,'Linearization is not implemented for any of the substructure modules.',ErrStat, ErrMsg, RoutineName)
      if (p%CompMooring /= MODULE_None) call SetErrStat(ErrID_Fatal,'Linearization is not implemented for any of the mooring modules.',ErrStat, ErrMsg, RoutineName)
      if (p%CompIce /= MODULE_None) call SetErrStat(ErrID_Fatal,'Linearization is not implemented for any of the ice loading modules.',ErrStat, ErrMsg, RoutineName)
                  
   end if
      
   !...............................................................................................................................

      ! temporary check on p_FAST%DT_out 

   IF ( .NOT. EqualRealNos( p%DT_out, p%DT ) ) THEN
      IF ( p%DT_out < p%DT ) THEN
         CALL SetErrStat( ErrID_Fatal, 'DT_out must be at least DT ('//TRIM(Num2LStr(p%DT))//' s).', ErrStat, ErrMsg, RoutineName )
      ELSEIF ( .NOT. EqualRealNos( p%DT_out, p%DT * NINT(p%DT_out / p%DT ) )  ) THEN
         CALL SetErrStat( ErrID_Fatal, 'DT_out must be an integer multiple of DT.', ErrStat, ErrMsg, RoutineName )
      END IF
   END IF
   
   

END SUBROUTINE ValidateInputData
!----------------------------------------------------------------------------------------------------------------------------------
!> This routine initializes the output for the glue code, including writing the header for the primary output file.
SUBROUTINE FAST_InitOutput( p_FAST, y_FAST, InitOutData_ED, InitOutData_BD, InitOutData_SrvD, InitOutData_AD14, InitOutData_AD, &
                            InitOutData_IfW, InitOutData_OpFM, InitOutData_HD, InitOutData_SD, InitOutData_ExtPtfm, InitOutData_MAP, &
                            InitOutData_FEAM, InitOutData_MD, InitOutData_Orca, InitOutData_IceF, InitOutData_IceD, ErrStat, ErrMsg )

   IMPLICIT NONE

      ! Passed variables
   TYPE(FAST_ParameterType),       INTENT(IN)           :: p_FAST                                !< Glue-code simulation parameters
   TYPE(FAST_OutputFileType),      INTENT(INOUT)        :: y_FAST                                !< Glue-code simulation outputs

   TYPE(ED_InitOutputType),        INTENT(IN)           :: InitOutData_ED                        !< Initialization output for ElastoDyn
   TYPE(BD_InitOutputType),        INTENT(IN)           :: InitOutData_BD(:)                     !< Initialization output for BeamDyn (each instance)
   TYPE(SrvD_InitOutputType),      INTENT(IN)           :: InitOutData_SrvD                      !< Initialization output for ServoDyn
   TYPE(AD14_InitOutputType),      INTENT(IN)           :: InitOutData_AD14                      !< Initialization output for AeroDyn14
   TYPE(AD_InitOutputType),        INTENT(IN)           :: InitOutData_AD                        !< Initialization output for AeroDyn
   TYPE(InflowWind_InitOutputType),INTENT(IN)           :: InitOutData_IfW                       !< Initialization output for InflowWind
   TYPE(OpFM_InitOutputType),      INTENT(IN)           :: InitOutData_OpFM                      !< Initialization output for OpenFOAM
   TYPE(HydroDyn_InitOutputType),  INTENT(IN)           :: InitOutData_HD                        !< Initialization output for HydroDyn
   TYPE(SD_InitOutputType),        INTENT(IN)           :: InitOutData_SD                        !< Initialization output for SubDyn
   TYPE(ExtPtfm_InitOutputType),   INTENT(IN)           :: InitOutData_ExtPtfm                   !< Initialization output for ExtPtfm_MCKF
   TYPE(MAP_InitOutputType),       INTENT(IN)           :: InitOutData_MAP                       !< Initialization output for MAP
   TYPE(Orca_InitOutputType),      INTENT(IN)           :: InitOutData_Orca                      !< Initialization output for OrcaFlex interface
   TYPE(FEAM_InitOutputType),      INTENT(IN)           :: InitOutData_FEAM                      !< Initialization output for FEAMooring
   TYPE(MD_InitOutputType),        INTENT(IN)           :: InitOutData_MD                        !< Initialization output for MoorDyn
   TYPE(IceFloe_InitOutputType),   INTENT(IN)           :: InitOutData_IceF                      !< Initialization output for IceFloe
   TYPE(IceD_InitOutputType),      INTENT(IN)           :: InitOutData_IceD                      !< Initialization output for IceDyn

   INTEGER(IntKi),                 INTENT(OUT)          :: ErrStat                               !< Error status
   CHARACTER(*),                   INTENT(OUT)          :: ErrMsg                                !< Error message corresponding to ErrStat


      ! Local variables.

   INTEGER(IntKi)                   :: I, J                                            ! Generic index for DO loops.
   INTEGER(IntKi)                   :: indxLast                                        ! The index of the last value to be written to an array
   INTEGER(IntKi)                   :: indxNext                                        ! The index of the next value to be written to an array
   INTEGER(IntKi)                   :: NumOuts                                         ! number of channels to be written to the output file(s)



   !......................................................
   ! Set the description lines to be printed in the output file
   !......................................................
   y_FAST%FileDescLines(1)  = 'Predictions were generated on '//CurDate()//' at '//CurTime()//' using '//TRIM(GetVersion(FAST_Ver))
   y_FAST%FileDescLines(2)  = 'linked with ' //' '//TRIM(GetNVD(NWTC_Ver            ))  ! we'll get the rest of the linked modules in the section below
   y_FAST%FileDescLines(3)  = 'Description from the FAST input file: '//TRIM(p_FAST%FTitle)
   
   !......................................................
   ! We'll fill out the rest of FileDescLines(2), 
   ! and save the module version info for later use, too:
   !......................................................

   y_FAST%Module_Ver( Module_ED )   = InitOutData_ED%Ver
   y_FAST%FileDescLines(2)          = TRIM(y_FAST%FileDescLines(2) ) //'; '//TRIM(GetNVD(y_FAST%Module_Ver( Module_ED )  ))

   IF ( p_FAST%CompElast == Module_BD )  THEN
      y_FAST%Module_Ver( Module_BD ) = InitOutData_BD(1)%Ver ! call copy routine for this type if it every uses dynamic memory     
      y_FAST%FileDescLines(2)  = TRIM(y_FAST%FileDescLines(2) ) //'; '//TRIM(GetNVD(y_FAST%Module_Ver( Module_BD ))) 
   END IF   
   
   
   IF ( p_FAST%CompInflow == Module_IfW )  THEN
      y_FAST%Module_Ver( Module_IfW ) = InitOutData_IfW%Ver ! call copy routine for this type if it every uses dynamic memory     
      y_FAST%FileDescLines(2)  = TRIM(y_FAST%FileDescLines(2) ) //'; '//TRIM(GetNVD(y_FAST%Module_Ver( Module_IfW ))) 
   ELSEIF ( p_FAST%CompInflow == Module_OpFM )  THEN
      y_FAST%Module_Ver( Module_OpFM ) = InitOutData_OpFM%Ver ! call copy routine for this type if it every uses dynamic memory     
      y_FAST%FileDescLines(2)  = TRIM(y_FAST%FileDescLines(2) ) //'; '//TRIM(GetNVD(y_FAST%Module_Ver( Module_OpFM ))) 
   END IF   
   
   IF ( p_FAST%CompAero == Module_AD14 )  THEN
      y_FAST%Module_Ver( Module_AD14  ) = InitOutData_AD14%Ver     
      y_FAST%FileDescLines(2)  = TRIM(y_FAST%FileDescLines(2) ) //'; '//TRIM(GetNVD(y_FAST%Module_Ver( Module_AD14  ) ))                  
   ELSEIF ( p_FAST%CompAero == Module_AD )  THEN
      y_FAST%Module_Ver( Module_AD  ) = InitOutData_AD%Ver     
      y_FAST%FileDescLines(2)  = TRIM(y_FAST%FileDescLines(2) ) //'; '//TRIM(GetNVD(y_FAST%Module_Ver( Module_AD  ) ))                  
   END IF

   IF ( p_FAST%CompServo == Module_SrvD ) THEN
      y_FAST%Module_Ver( Module_SrvD ) = InitOutData_SrvD%Ver
      y_FAST%FileDescLines(2)  = TRIM(y_FAST%FileDescLines(2) ) //'; '//TRIM(GetNVD(y_FAST%Module_Ver( Module_SrvD )))
   END IF
         
   IF ( p_FAST%CompHydro == Module_HD ) THEN
      y_FAST%Module_Ver( Module_HD )   = InitOutData_HD%Ver
      y_FAST%FileDescLines(2)  = TRIM(y_FAST%FileDescLines(2) ) //'; '//TRIM(GetNVD(y_FAST%Module_Ver( Module_HD )))
   END IF

   IF ( p_FAST%CompSub == Module_SD ) THEN
      y_FAST%Module_Ver( Module_SD )   = InitOutData_SD%Ver
      y_FAST%FileDescLines(2)  = TRIM(y_FAST%FileDescLines(2) ) //'; '//TRIM(GetNVD(y_FAST%Module_Ver( Module_SD )))
   ELSE IF ( p_FAST%CompSub == Module_ExtPtfm ) THEN
      y_FAST%Module_Ver( Module_ExtPtfm )   = InitOutData_ExtPtfm%Ver
      y_FAST%FileDescLines(2)  = TRIM(y_FAST%FileDescLines(2) ) //'; '//TRIM(GetNVD(y_FAST%Module_Ver( Module_ExtPtfm )))
   END IF

   IF ( p_FAST%CompMooring == Module_MAP ) THEN
      y_FAST%Module_Ver( Module_MAP )   = InitOutData_MAP%Ver
      y_FAST%FileDescLines(2)  = TRIM(y_FAST%FileDescLines(2) ) //'; '//TRIM(GetNVD(y_FAST%Module_Ver( Module_MAP )))
   ELSEIF ( p_FAST%CompMooring == Module_MD ) THEN
      y_FAST%Module_Ver( Module_MD )   = InitOutData_MD%Ver
      y_FAST%FileDescLines(2)  = TRIM(y_FAST%FileDescLines(2) ) //'; '//TRIM(GetNVD(y_FAST%Module_Ver( Module_MD )))
   ELSEIF ( p_FAST%CompMooring == Module_FEAM ) THEN
      y_FAST%Module_Ver( Module_FEAM )   = InitOutData_FEAM%Ver
      y_FAST%FileDescLines(2)  = TRIM(y_FAST%FileDescLines(2) ) //'; '//TRIM(GetNVD(y_FAST%Module_Ver( Module_FEAM )))
   ELSEIF ( p_FAST%CompMooring == Module_Orca ) THEN
      y_FAST%Module_Ver( Module_Orca )   = InitOutData_Orca%Ver
      y_FAST%FileDescLines(2)  = TRIM(y_FAST%FileDescLines(2) ) //'; '//TRIM(GetNVD(y_FAST%Module_Ver( Module_Orca)))
   END IF   
   
   IF ( p_FAST%CompIce == Module_IceF ) THEN
      y_FAST%Module_Ver( Module_IceF )   = InitOutData_IceF%Ver
      y_FAST%FileDescLines(2)  = TRIM(y_FAST%FileDescLines(2) ) //'; '//TRIM(GetNVD(y_FAST%Module_Ver( Module_IceF )))
   ELSEIF ( p_FAST%CompIce == Module_IceD ) THEN
      y_FAST%Module_Ver( Module_IceD )   = InitOutData_IceD%Ver
      y_FAST%FileDescLines(2)  = TRIM(y_FAST%FileDescLines(2) ) //'; '//TRIM(GetNVD(y_FAST%Module_Ver( Module_IceD )))   
   END IF      
   
   !......................................................
   ! Set the number of output columns from each module
   !......................................................
   y_FAST%numOuts = 0    ! Inintialize entire array
   
   
   
   !y_FAST%numOuts(Module_InfW)  = 3  !hack for now: always output 3 wind speeds at hub-height
   IF ( ALLOCATED( InitOutData_IfW%WriteOutputHdr  ) ) y_FAST%numOuts(Module_IfW)  = SIZE(InitOutData_IfW%WriteOutputHdr)
   IF ( ALLOCATED( InitOutData_OpFM%WriteOutputHdr ) ) y_FAST%numOuts(Module_OpFM) = SIZE(InitOutData_OpFM%WriteOutputHdr)
   IF ( ALLOCATED( InitOutData_ED%WriteOutputHdr   ) ) y_FAST%numOuts(Module_ED)   = SIZE(InitOutData_ED%WriteOutputHdr)
do i=1,p_FAST%nBeams
   IF ( ALLOCATED( InitOutData_BD(i)%WriteOutputHdr) ) y_FAST%numOuts(Module_BD)   = y_FAST%numOuts(Module_BD) + SIZE(InitOutData_BD(i)%WriteOutputHdr)
end do   
                                                       y_FAST%numOuts(Module_AD14) = 0
                                                       
   IF ( ALLOCATED( InitOutData_AD%WriteOutputHdr     ) ) y_FAST%numOuts(Module_AD)     = SIZE(InitOutData_AD%WriteOutputHdr)
   IF ( ALLOCATED( InitOutData_SrvD%WriteOutputHdr   ) ) y_FAST%numOuts(Module_SrvD)   = SIZE(InitOutData_SrvD%WriteOutputHdr)
   IF ( ALLOCATED( InitOutData_HD%WriteOutputHdr     ) ) y_FAST%numOuts(Module_HD)     = SIZE(InitOutData_HD%WriteOutputHdr)
   IF ( ALLOCATED( InitOutData_SD%WriteOutputHdr     ) ) y_FAST%numOuts(Module_SD)     = SIZE(InitOutData_SD%WriteOutputHdr)
   IF ( ALLOCATED( InitOutData_ExtPtfm%WriteOutputHdr) ) y_FAST%numOuts(Module_ExtPtfm)= SIZE(InitOutData_ExtPtfm%WriteOutputHdr)
   IF ( ALLOCATED( InitOutData_MAP%WriteOutputHdr    ) ) y_FAST%numOuts(Module_MAP)    = SIZE(InitOutData_MAP%WriteOutputHdr)
   IF ( ALLOCATED( InitOutData_FEAM%WriteOutputHdr   ) ) y_FAST%numOuts(Module_FEAM)   = SIZE(InitOutData_FEAM%WriteOutputHdr)
   IF ( ALLOCATED( InitOutData_MD%WriteOutputHdr     ) ) y_FAST%numOuts(Module_MD)     = SIZE(InitOutData_MD%WriteOutputHdr)
   IF ( ALLOCATED( InitOutData_Orca%WriteOutputHdr   ) ) y_FAST%numOuts(Module_Orca)   = SIZE(InitOutData_Orca%WriteOutputHdr)
   IF ( ALLOCATED( InitOutData_IceF%WriteOutputHdr   ) ) y_FAST%numOuts(Module_IceF)   = SIZE(InitOutData_IceF%WriteOutputHdr)
   IF ( ALLOCATED( InitOutData_IceD%WriteOutputHdr   ) ) y_FAST%numOuts(Module_IceD)   = SIZE(InitOutData_IceD%WriteOutputHdr)*p_FAST%numIceLegs         
   
   !......................................................
   ! Initialize the output channel names and units
   !......................................................
   NumOuts   = 1 + SUM( y_FAST%numOuts )

   CALL AllocAry( y_FAST%ChannelNames,NumOuts, 'ChannelNames', ErrStat, ErrMsg )
      IF ( ErrStat /= ErrID_None ) RETURN
   CALL AllocAry( y_FAST%ChannelUnits,NumOuts, 'ChannelUnits', ErrStat, ErrMsg )
      IF ( ErrStat /= ErrID_None ) RETURN

   y_FAST%ChannelNames(1) = 'Time'
   y_FAST%ChannelUnits(1) = '(s)'

   indxLast = 1
   indxNext = 2

   IF ( y_FAST%numOuts(Module_IfW) > 0_IntKi ) THEN  
      indxLast = indxNext + y_FAST%numOuts(Module_IfW) - 1
      y_FAST%ChannelNames(indxNext:indxLast) = InitOutData_IfW%WriteOutputHdr
      y_FAST%ChannelUnits(indxNext:indxLast) = InitOutData_IfW%WriteOutputUnt      
      indxNext = indxLast + 1
   ELSEIF ( y_FAST%numOuts(Module_OpFM) > 0_IntKi ) THEN  
      indxLast = indxNext + y_FAST%numOuts(Module_OpFM) - 1
      y_FAST%ChannelNames(indxNext:indxLast) = InitOutData_OpFM%WriteOutputHdr
      y_FAST%ChannelUnits(indxNext:indxLast) = InitOutData_OpFM%WriteOutputUnt      
      indxNext = indxLast + 1
   END IF


   IF ( y_FAST%numOuts(Module_ED) > 0_IntKi ) THEN !ElastoDyn
      indxLast = indxNext + y_FAST%numOuts(Module_ED) - 1
      y_FAST%ChannelNames(indxNext:indxLast) = InitOutData_ED%WriteOutputHdr
      y_FAST%ChannelUnits(indxNext:indxLast) = InitOutData_ED%WriteOutputUnt
      indxNext = indxLast + 1
   END IF

   IF ( y_FAST%numOuts(Module_BD) > 0_IntKi ) THEN !BeamDyn
      do i=1,p_FAST%nBeams
         if ( allocated(InitOutData_BD(i)%WriteOutputHdr) ) then            
            do j=1,size(InitOutData_BD(i)%WriteOutputHdr) 
               y_FAST%ChannelNames(indxNext) = 'B'//TRIM(Num2Lstr(i))//trim(InitOutData_BD(i)%WriteOutputHdr(j))
               y_FAST%ChannelUnits(indxNext) = InitOutData_BD(i)%WriteOutputUnt(j)
               indxNext = indxNext + 1
            end do ! j            
         end if         
      end do                 
   END IF
   
   
      ! none for AeroDyn14 
   
   IF ( y_FAST%numOuts(Module_AD) > 0_IntKi ) THEN !AeroDyn
      indxLast = indxNext + y_FAST%numOuts(Module_AD) - 1
      y_FAST%ChannelNames(indxNext:indxLast) = InitOutData_AD%WriteOutputHdr
      y_FAST%ChannelUnits(indxNext:indxLast) = InitOutData_AD%WriteOutputUnt
      indxNext = indxLast + 1
   END IF

   
   IF ( y_FAST%numOuts(Module_SrvD) > 0_IntKi ) THEN !ServoDyn
      indxLast = indxNext + y_FAST%numOuts(Module_SrvD) - 1
      y_FAST%ChannelNames(indxNext:indxLast) = InitOutData_SrvD%WriteOutputHdr
      y_FAST%ChannelUnits(indxNext:indxLast) = InitOutData_SrvD%WriteOutputUnt
      indxNext = indxLast + 1
   END IF

   IF ( y_FAST%numOuts(Module_HD) > 0_IntKi ) THEN !HydroDyn
      indxLast = indxNext + y_FAST%numOuts(Module_HD) - 1
      y_FAST%ChannelNames(indxNext:indxLast) = InitOutData_HD%WriteOutputHdr
      y_FAST%ChannelUnits(indxNext:indxLast) = InitOutData_HD%WriteOutputUnt
      indxNext = indxLast + 1
   END IF

   
   IF ( y_FAST%numOuts(Module_SD) > 0_IntKi ) THEN !SubDyn
      indxLast = indxNext + y_FAST%numOuts(Module_SD) - 1
      y_FAST%ChannelNames(indxNext:indxLast) = InitOutData_SD%WriteOutputHdr
      y_FAST%ChannelUnits(indxNext:indxLast) = InitOutData_SD%WriteOutputUnt
      indxNext = indxLast + 1
   ELSEIF ( y_FAST%numOuts(Module_ExtPtfm) > 0_IntKi ) THEN !ExtPtfm_MCKF
      indxLast = indxNext + y_FAST%numOuts(Module_ExtPtfm) - 1
      y_FAST%ChannelNames(indxNext:indxLast) = InitOutData_ExtPtfm%WriteOutputHdr
      y_FAST%ChannelUnits(indxNext:indxLast) = InitOutData_ExtPtfm%WriteOutputUnt
      indxNext = indxLast + 1
   END IF

   
   IF ( y_FAST%numOuts(Module_MAP) > 0_IntKi ) THEN !MAP
      indxLast = indxNext + y_FAST%numOuts(Module_MAP) - 1
      y_FAST%ChannelNames(indxNext:indxLast) = InitOutData_MAP%WriteOutputHdr
      y_FAST%ChannelUnits(indxNext:indxLast) = InitOutData_MAP%WriteOutputUnt
      indxNext = indxLast + 1
   ELSEIF ( y_FAST%numOuts(Module_MD) > 0_IntKi ) THEN !MoorDyn
      indxLast = indxNext + y_FAST%numOuts(Module_MD) - 1
      y_FAST%ChannelNames(indxNext:indxLast) = InitOutData_MD%WriteOutputHdr
      y_FAST%ChannelUnits(indxNext:indxLast) = InitOutData_MD%WriteOutputUnt
      indxNext = indxLast + 1
   ELSEIF ( y_FAST%numOuts(Module_FEAM) > 0_IntKi ) THEN !FEAMooring
      indxLast = indxNext + y_FAST%numOuts(Module_FEAM) - 1
      y_FAST%ChannelNames(indxNext:indxLast) = InitOutData_FEAM%WriteOutputHdr
      y_FAST%ChannelUnits(indxNext:indxLast) = InitOutData_FEAM%WriteOutputUnt
      indxNext = indxLast + 1
   ELSEIF ( y_FAST%numOuts(Module_Orca) > 0_IntKi ) THEN !OrcaFlex
      indxLast = indxNext + y_FAST%numOuts(Module_Orca) - 1
      y_FAST%ChannelNames(indxNext:indxLast) = InitOutData_Orca%WriteOutputHdr
      y_FAST%ChannelUnits(indxNext:indxLast) = InitOutData_Orca%WriteOutputUnt
      indxNext = indxLast + 1
   END IF
   
   
   IF ( y_FAST%numOuts(Module_IceF) > 0_IntKi ) THEN !IceFloe
      indxLast = indxNext + y_FAST%numOuts(Module_IceF) - 1
      y_FAST%ChannelNames(indxNext:indxLast) = InitOutData_IceF%WriteOutputHdr
      y_FAST%ChannelUnits(indxNext:indxLast) = InitOutData_IceF%WriteOutputUnt
      indxNext = indxLast + 1
   ELSEIF ( y_FAST%numOuts(Module_IceD) > 0_IntKi ) THEN !IceDyn
      DO I=1,p_FAST%numIceLegs         
         DO J=1,SIZE(InitOutData_IceD%WriteOutputHdr) 
            y_FAST%ChannelNames(indxNext) =TRIM(InitOutData_IceD%WriteOutputHdr(J))//'L'//TRIM(Num2Lstr(I))  !bjj: do we want this "Lx" at the end?
            y_FAST%ChannelUnits(indxNext) = InitOutData_IceD%WriteOutputUnt(J)
            indxNext = indxNext + 1
         END DO ! J
      END DO ! I
   END IF   
      
   
   !......................................................
   ! Open the text output file and print the headers
   !......................................................

   IF (p_FAST%WrTxtOutFile) THEN

      CALL GetNewUnit( y_FAST%UnOu, ErrStat, ErrMsg )
         IF ( ErrStat >= AbortErrLev ) RETURN

      CALL OpenFOutFile ( y_FAST%UnOu, TRIM(p_FAST%OutFileRoot)//'.out', ErrStat, ErrMsg )
         IF ( ErrStat >= AbortErrLev ) RETURN

         ! Add some file information:

      WRITE (y_FAST%UnOu,'(/,A)')  TRIM( y_FAST%FileDescLines(1) )
      WRITE (y_FAST%UnOu,'(1X,A)') TRIM( y_FAST%FileDescLines(2) )
      WRITE (y_FAST%UnOu,'()' )    !print a blank line
      WRITE (y_FAST%UnOu,'(A)'   ) TRIM( y_FAST%FileDescLines(3) )
      WRITE (y_FAST%UnOu,'()' )    !print a blank line


         !......................................................
         ! Write the names of the output parameters on one line:
         !......................................................

      CALL WrFileNR ( y_FAST%UnOu, y_FAST%ChannelNames(1) )

      DO I=2,NumOuts
         CALL WrFileNR ( y_FAST%UnOu, p_FAST%Delim//y_FAST%ChannelNames(I) )
      ENDDO ! I

      WRITE (y_FAST%UnOu,'()')

         !......................................................
         ! Write the units of the output parameters on one line:
         !......................................................

      CALL WrFileNR ( y_FAST%UnOu, y_FAST%ChannelUnits(1) )

      DO I=2,NumOuts
         CALL WrFileNR ( y_FAST%UnOu, p_FAST%Delim//y_FAST%ChannelUnits(I) )
      ENDDO ! I

      WRITE (y_FAST%UnOu,'()')

   END IF

   !......................................................
   ! Allocate data for binary output file
   !......................................................
   IF (p_FAST%WrBinOutFile) THEN

         ! calculate the size of the array of outputs we need to store
      y_FAST%NOutSteps = CEILING ( (p_FAST%TMax - p_FAST%TStart) / p_FAST%DT_OUT ) + 1

      CALL AllocAry( y_FAST%AllOutData, NumOuts-1, y_FAST%NOutSteps, 'AllOutData', ErrStat, ErrMsg )
      IF ( ErrStat >= AbortErrLev ) RETURN

      IF ( p_FAST%WrBinMod == FileFmtID_WithTime ) THEN   ! we store the entire time array
         CALL AllocAry( y_FAST%TimeData, y_FAST%NOutSteps, 'TimeData', ErrStat, ErrMsg )
         IF ( ErrStat >= AbortErrLev ) RETURN
      ELSE  
         CALL AllocAry( y_FAST%TimeData, 2_IntKi, 'TimeData', ErrStat, ErrMsg )
         IF ( ErrStat >= AbortErrLev ) RETURN

         y_FAST%TimeData(1) = 0.0_DbKi           ! This is the first output time, which we will set later
         y_FAST%TimeData(2) = p_FAST%DT_out      ! This is the (constant) time between subsequent writes to the output file
      END IF

      y_FAST%n_Out = 0  !number of steps actually written to the file

   END IF

   y_FAST%VTK_count = 0  ! first VTK file has 0 as output

RETURN
END SUBROUTINE FAST_InitOutput
!----------------------------------------------------------------------------------------------------------------------------------
!> This routine reads in the primary FAST input file, does some validation, and places the values it reads in the
!!   parameter structure (p). It prints to an echo file if requested.
SUBROUTINE FAST_ReadPrimaryFile( InputFile, p, OverrideAbortErrLev, ErrStat, ErrMsg )

   IMPLICIT                        NONE

      ! Passed variables
   TYPE(FAST_ParameterType), INTENT(INOUT) :: p                               !< The parameter data for the FAST (glue-code) simulation
   CHARACTER(*),             INTENT(IN)    :: InputFile                       !< Name of the file containing the primary input data
   LOGICAL,                  INTENT(IN)    :: OverrideAbortErrLev             !< Determines if we should override AbortErrLev
   INTEGER(IntKi),           INTENT(OUT)   :: ErrStat                         !< Error status
   CHARACTER(*),             INTENT(OUT)   :: ErrMsg                          !< Error message

      ! Local variables:
   REAL(DbKi)                    :: TmpRate                                   ! temporary variable to read VTK_fps before converting to #steps based on DT
   REAL(DbKi)                    :: VTK_fps                                   ! temporary variable to read VTK_fps before converting to #steps based on DT
   REAL(DbKi)                    :: TmpTime                                   ! temporary variable to read SttsTime and ChkptTime before converting to #steps based on DT
   INTEGER(IntKi)                :: I                                         ! loop counter
   INTEGER(IntKi)                :: UnIn                                      ! Unit number for reading file
   INTEGER(IntKi)                :: UnEc                                      ! I/O unit for echo file. If > 0, file is open for writing.

   INTEGER(IntKi)                :: IOS                                       ! Temporary Error status
   INTEGER(IntKi)                :: ErrStat2                                  ! Temporary Error status
   INTEGER(IntKi)                :: OutFileFmt                                ! An integer that indicates what kind of tabular output should be generated (1=text, 2=binary, 3=both)
   INTEGER(IntKi)                :: NLinTimes                                 ! An integer that indicates how many times to linearize
   LOGICAL                       :: Echo                                      ! Determines if an echo file should be written
   LOGICAL                       :: TabDelim                                  ! Determines if text output should be delimited by tabs (true) or space (false)
   CHARACTER(ErrMsgLen)          :: ErrMsg2                                   ! Temporary Error message
   CHARACTER(1024)               :: PriPath                                   ! Path name of the primary file

   CHARACTER(10)                 :: AbortLevel                                ! String that indicates which error level should be used to abort the program: WARNING, SEVERE, or FATAL
   CHARACTER(30)                 :: Line                                      ! string for default entry in input file

   CHARACTER(*),   PARAMETER     :: RoutineName = 'FAST_ReadPrimaryFile'
   

      ! Initialize some variables:
   UnEc = -1
   Echo = .FALSE.                        ! Don't echo until we've read the "Echo" flag
   CALL GetPath( InputFile, PriPath )    ! Input files will be relative to the path where the primary input file is located.


      ! Get an available unit number for the file.

   CALL GetNewUnit( UnIn, ErrStat, ErrMsg )
   IF ( ErrStat >= AbortErrLev ) RETURN


      ! Open the Primary input file.

   CALL OpenFInpFile ( UnIn, InputFile, ErrStat2, ErrMsg2 )
      CALL SetErrStat( ErrStat2, ErrMsg2,ErrStat,ErrMsg,RoutineName)
      if ( ErrStat >= AbortErrLev ) then
         call cleanup()
         RETURN        
      end if


   ! Read the lines up/including to the "Echo" simulation control variable
   ! If echo is FALSE, don't write these lines to the echo file.
   ! If Echo is TRUE, rewind and write on the second try.

   I = 1 !set the number of times we've read the file
   DO
   !-------------------------- HEADER ---------------------------------------------

      CALL ReadCom( UnIn, InputFile, 'File header: Module Version (line 1)', ErrStat2, ErrMsg2, UnEc )
         CALL SetErrStat( ErrStat2, ErrMsg2,ErrStat,ErrMsg,RoutineName)
         if ( ErrStat >= AbortErrLev ) then
            call cleanup()
            RETURN        
         end if

      CALL ReadStr( UnIn, InputFile, p%FTitle, 'FTitle', 'File Header: File Description (line 2)', ErrStat2, ErrMsg2, UnEc )
         CALL SetErrStat( ErrStat2, ErrMsg2,ErrStat,ErrMsg,RoutineName)
         if ( ErrStat >= AbortErrLev ) then
            call cleanup()
            RETURN        
         end if


   !---------------------- SIMULATION CONTROL --------------------------------------
      CALL ReadCom( UnIn, InputFile, 'Section Header: Simulation Control', ErrStat2, ErrMsg2, UnEc )
         CALL SetErrStat( ErrStat2, ErrMsg2,ErrStat,ErrMsg,RoutineName)
         if ( ErrStat >= AbortErrLev ) then
            call cleanup()
            RETURN        
         end if


         ! Echo - Echo input data to <RootName>.ech (flag):
      CALL ReadVar( UnIn, InputFile, Echo, "Echo", "Echo input data to <RootName>.ech (flag)", ErrStat2, ErrMsg2, UnEc)
         CALL SetErrStat( ErrStat2, ErrMsg2,ErrStat,ErrMsg,RoutineName)
         if ( ErrStat >= AbortErrLev ) then
            call cleanup()
            RETURN        
         end if


      IF (.NOT. Echo .OR. I > 1) EXIT !exit this loop

         ! Otherwise, open the echo file, then rewind the input file and echo everything we've read

      I = I + 1         ! make sure we do this only once (increment counter that says how many times we've read this file)

      CALL OpenEcho ( UnEc, TRIM(p%OutFileRoot)//'.ech', ErrStat2, ErrMsg2, FAST_Ver )
         CALL SetErrStat( ErrStat2, ErrMsg2,ErrStat,ErrMsg,RoutineName)
         if ( ErrStat >= AbortErrLev ) then
            call cleanup()
            RETURN        
         end if

      IF ( UnEc > 0 )  WRITE (UnEc,'(/,A,/)')  'Data from '//TRIM(FAST_Ver%Name)//' primary input file "'//TRIM( InputFile )//'":'

      REWIND( UnIn, IOSTAT=ErrStat2 )
         IF (ErrStat2 /= 0_IntKi ) THEN
            CALL SetErrStat( ErrID_Fatal, 'Error rewinding file "'//TRIM(InputFile)//'".',ErrStat,ErrMsg,RoutineName)
            call cleanup()
            RETURN        
         END IF

   END DO

   CALL WrScr( TRIM(FAST_Ver%Name)//' input file heading:' )
   CALL WrScr( '    '//TRIM( p%FTitle ) )
   CALL WrScr('')


      ! AbortLevel - Error level when simulation should abort:
   CALL ReadVar( UnIn, InputFile, AbortLevel, "AbortLevel", "Error level when simulation should abort (string)", &
                        ErrStat2, ErrMsg2, UnEc)
      CALL SetErrStat( ErrStat2, ErrMsg2,ErrStat,ErrMsg,RoutineName)
      if ( ErrStat >= AbortErrLev ) then
         call cleanup()
         RETURN        
      end if

      IF (OverrideAbortErrLev) THEN
      ! Let's set the abort level here.... knowing that everything before this aborted only on FATAL errors!
         CALL Conv2UC( AbortLevel ) !convert to upper case
         SELECT CASE( TRIM(AbortLevel) )
            CASE ( "WARNING" )
               AbortErrLev = ErrID_Warn
            CASE ( "SEVERE" )
               AbortErrLev = ErrID_Severe
            CASE ( "FATAL" )
               AbortErrLev = ErrID_Fatal
            CASE DEFAULT
               CALL SetErrStat( ErrID_Fatal, 'Invalid AbortLevel specified in FAST input file. '// &
                                'Valid entries are "WARNING", "SEVERE", or "FATAL".',ErrStat,ErrMsg,RoutineName)
               call cleanup()
               RETURN
         END SELECT
      END IF
      

      ! TMax - Total run time (s):
   CALL ReadVar( UnIn, InputFile, p%TMax, "TMax", "Total run time (s)", ErrStat2, ErrMsg2, UnEc)
      CALL SetErrStat( ErrStat2, ErrMsg2, ErrStat, ErrMsg, RoutineName)
      if ( ErrStat >= AbortErrLev ) then
         call cleanup()
         RETURN        
      end if
      
      ! DT - Recommended module time step (s):
   CALL ReadVar( UnIn, InputFile, p%DT, "DT", "Recommended module time step (s)", ErrStat2, ErrMsg2, UnEc)
      CALL SetErrStat( ErrStat2, ErrMsg2, ErrStat, ErrMsg, RoutineName)
      if ( ErrStat >= AbortErrLev ) then
         call cleanup()
         RETURN        
      end if
      
      if ( EqualRealNos(p%DT, 0.0_DbKi) ) then
         ! add a fatal error here because we're going to divide by DT later in this routine:
         CALL SetErrStat( ErrID_Fatal, 'DT cannot be zero.', ErrStat, ErrMsg, RoutineName)
         call cleanup()
         return
      end if
      
      
      ! InterpOrder - Interpolation order for inputs and outputs {0=nearest neighbor ,1=linear, 2=quadratic}
   CALL ReadVar( UnIn, InputFile, p%InterpOrder, "InterpOrder", "Interpolation order "//&
                   "for inputs and outputs {0=nearest neighbor ,1=linear, 2=quadratic} (-)", ErrStat2, ErrMsg2, UnEc)
      CALL SetErrStat( ErrStat2, ErrMsg2, ErrStat, ErrMsg, RoutineName)
      if ( ErrStat >= AbortErrLev ) then
         call cleanup()
         RETURN        
      end if

      ! NumCrctn - Number of predictor-corrector iterations {1=explicit calculation, i.e., no corrections}
   CALL ReadVar( UnIn, InputFile, p%NumCrctn, "NumCrctn", "Number of corrections"//&
                   "{0=explicit calculation, i.e., no corrections} (-)", ErrStat2, ErrMsg2, UnEc)
      CALL SetErrStat( ErrStat2, ErrMsg2, ErrStat, ErrMsg, RoutineName)
      if ( ErrStat >= AbortErrLev ) then
         call cleanup()
         RETURN        
      end if

      ! DT_UJac - Time between calls to get Jacobians (s)
   CALL ReadVar( UnIn, InputFile, p%DT_UJac, "DT_UJac", "Time between calls to get Jacobians (s)", ErrStat2, ErrMsg2, UnEc)
      CALL SetErrStat( ErrStat2, ErrMsg2, ErrStat, ErrMsg, RoutineName)
      if ( ErrStat >= AbortErrLev ) then
         call cleanup()
         RETURN        
      end if

      ! UJacSclFact - Scaling factor used in Jacobians (-)
   CALL ReadVar( UnIn, InputFile, p%UJacSclFact, "UJacSclFact", "Scaling factor used in Jacobians (-)", ErrStat2, ErrMsg2, UnEc)
      CALL SetErrStat( ErrStat2, ErrMsg2, ErrStat, ErrMsg, RoutineName)
      if ( ErrStat >= AbortErrLev ) then
         call cleanup()
         RETURN        
      end if
                  
   !---------------------- FEATURE SWITCHES AND FLAGS --------------------------------
   CALL ReadCom( UnIn, InputFile, 'Section Header: Feature Switches and Flags', ErrStat2, ErrMsg2, UnEc )
      CALL SetErrStat( ErrStat2, ErrMsg2, ErrStat, ErrMsg, RoutineName)
      if ( ErrStat >= AbortErrLev ) then
         call cleanup()
         RETURN        
      end if

      ! CompElast - Compute structural dynamics (switch) {1=ElastoDyn; 2=ElastoDyn + BeamDyn for blades}:
   CALL ReadVar( UnIn, InputFile, p%CompElast, "CompElast", "Compute structural dynamics (switch) {1=ElastoDyn; 2=ElastoDyn + BeamDyn for blades}", ErrStat2, ErrMsg2, UnEc)
      CALL SetErrStat( ErrStat2, ErrMsg2, ErrStat, ErrMsg, RoutineName)
      if ( ErrStat >= AbortErrLev ) then
         call cleanup()
         RETURN        
      end if
      
          ! immediately convert to values used inside the code:
         IF ( p%CompElast == 1 ) THEN 
            p%CompElast = Module_ED
         ELSEIF ( p%CompElast == 2 ) THEN
            p%CompElast = Module_BD
         ELSE
            p%CompElast = Module_Unknown
         END IF
                                  
      ! CompInflow - inflow wind velocities (switch) {0=still air; 1=InflowWind}:
   CALL ReadVar( UnIn, InputFile, p%CompInflow, "CompInflow", "inflow wind velocities (switch) {0=still air; 1=InflowWind}", ErrStat2, ErrMsg2, UnEc)
      CALL SetErrStat( ErrStat2, ErrMsg2, ErrStat, ErrMsg, RoutineName)
      if ( ErrStat >= AbortErrLev ) then
         call cleanup()
         RETURN        
      end if
      
          ! immediately convert to values used inside the code:
         IF ( p%CompInflow == 0 ) THEN 
            p%CompInflow = Module_NONE
         ELSEIF ( p%CompInflow == 1 ) THEN
            p%CompInflow = Module_IfW
         ELSEIF ( p%CompInflow == 2 ) THEN
            p%CompInflow = Module_OpFM
         ELSE
            p%CompInflow = Module_Unknown
         END IF

      ! CompAero - Compute aerodynamic loads (switch) {0=None; 1=AeroDyn}:
   CALL ReadVar( UnIn, InputFile, p%CompAero, "CompAero", "Compute aerodynamic loads (switch) {0=None; 1=AeroDyn}", ErrStat2, ErrMsg2, UnEc)
      CALL SetErrStat( ErrStat2, ErrMsg2, ErrStat, ErrMsg, RoutineName)
      if ( ErrStat >= AbortErrLev ) then
         call cleanup()
         RETURN        
      end if
      
          ! immediately convert to values used inside the code:
         IF ( p%CompAero == 0 ) THEN 
            p%CompAero = Module_NONE
         ELSEIF ( p%CompAero == 1 ) THEN
            p%CompAero = Module_AD14
         ELSEIF ( p%CompAero == 2 ) THEN
            p%CompAero = Module_AD
         ELSE
            p%CompAero = Module_Unknown
         END IF

      ! CompServo - Compute control and electrical-drive dynamics (switch) {0=None; 1=ServoDyn}:
   CALL ReadVar( UnIn, InputFile, p%CompServo, "CompServo", "Compute control and electrical-drive dynamics (switch) {0=None; 1=ServoDyn}", ErrStat2, ErrMsg2, UnEc)
      CALL SetErrStat( ErrStat2, ErrMsg2, ErrStat, ErrMsg, RoutineName)
      if ( ErrStat >= AbortErrLev ) then
         call cleanup()
         RETURN        
      end if
      
          ! immediately convert to values used inside the code:
         IF ( p%CompServo == 0 ) THEN 
            p%CompServo = Module_NONE
         ELSEIF ( p%CompServo == 1 ) THEN
            p%CompServo = Module_SrvD
         ELSE
            p%CompServo = Module_Unknown
         END IF
      
      
      ! CompHydro - Compute hydrodynamic loads (switch) {0=None; 1=HydroDyn}:
   CALL ReadVar( UnIn, InputFile, p%CompHydro, "CompHydro", "Compute hydrodynamic loads (switch) {0=None; 1=HydroDyn}", ErrStat2, ErrMsg2, UnEc)
      CALL SetErrStat( ErrStat2, ErrMsg2, ErrStat, ErrMsg, RoutineName)
      if ( ErrStat >= AbortErrLev ) then
         call cleanup()
         RETURN        
      end if
      
          ! immediately convert to values used inside the code:
         IF ( p%CompHydro == 0 ) THEN 
            p%CompHydro = Module_NONE
         ELSEIF ( p%CompHydro == 1 ) THEN
            p%CompHydro = Module_HD
         ELSE
            p%CompHydro = Module_Unknown
         END IF
         
      ! CompSub - Compute sub-structural dynamics (switch) {0=None; 1=SubDyn; 2=ExtPtfm_MCKF}:
   CALL ReadVar( UnIn, InputFile, p%CompSub, "CompSub", "Compute sub-structural dynamics (switch) {0=None; 1=SubDyn}", ErrStat2, ErrMsg2, UnEc)
      CALL SetErrStat( ErrStat2, ErrMsg2, ErrStat, ErrMsg, RoutineName)
      if ( ErrStat >= AbortErrLev ) then
         call cleanup()
         RETURN        
      end if
      
          ! immediately convert to values used inside the code:
         IF ( p%CompSub == 0 ) THEN 
            p%CompSub = Module_NONE
         ELSEIF ( p%CompSub == 1 ) THEN
            p%CompSub = Module_SD
         ELSEIF ( p%CompSub == 2 ) THEN
            p%CompSub = Module_ExtPtfm
         ELSE
            p%CompSub = Module_Unknown
         END IF
         
      ! CompMooring - Compute mooring line dynamics (flag):
   CALL ReadVar( UnIn, InputFile, p%CompMooring, "CompMooring", "Compute mooring system (switch) {0=None; 1=MAP; 2=FEAMooring; 3=MoorDyn; 4=OrcaFlex}", ErrStat2, ErrMsg2, UnEc)
      CALL SetErrStat( ErrStat2, ErrMsg2, ErrStat, ErrMsg, RoutineName)
      if ( ErrStat >= AbortErrLev ) then
         call cleanup()
         RETURN        
      end if
      
          ! immediately convert to values used inside the code:
         IF ( p%CompMooring == 0 ) THEN 
            p%CompMooring = Module_NONE
         ELSEIF ( p%CompMooring == 1 ) THEN
            p%CompMooring = Module_MAP
         ELSEIF ( p%CompMooring == 2 ) THEN
            p%CompMooring = Module_FEAM
         ELSEIF ( p%CompMooring == 3 ) THEN
            p%CompMooring = Module_MD
         ELSEIF ( p%CompMooring == 4 ) THEN
            p%CompMooring = Module_Orca            
         ELSE
            p%CompMooring = Module_Unknown
         END IF      
      
      ! CompIce - Compute ice loads (switch) {0=None; 1=IceFloe}:
   CALL ReadVar( UnIn, InputFile, p%CompIce, "CompIce", "Compute ice loads (switch) {0=None; 1=IceFloe}", ErrStat2, ErrMsg2, UnEc)
      CALL SetErrStat( ErrStat2, ErrMsg2, ErrStat, ErrMsg, RoutineName)
      if ( ErrStat >= AbortErrLev ) then
         call cleanup()
         RETURN        
      end if
      
          ! immediately convert to values used inside the code:
         IF ( p%CompIce == 0 ) THEN 
            p%CompIce = Module_NONE
         ELSEIF ( p%CompIce == 1 ) THEN
            p%CompIce = Module_IceF
         ELSEIF ( p%CompIce == 2 ) THEN
            p%CompIce = Module_IceD
         ELSE
            p%CompIce = Module_Unknown
         END IF
               

   !---------------------- INPUT FILES ---------------------------------------------
   CALL ReadCom( UnIn, InputFile, 'Section Header: Input Files', ErrStat2, ErrMsg2, UnEc )
      CALL SetErrStat( ErrStat2, ErrMsg2, ErrStat, ErrMsg, RoutineName)
      if ( ErrStat >= AbortErrLev ) then
         call cleanup()
         RETURN        
      end if

      ! EDFile - Name of file containing ElastoDyn input parameters (-):
   CALL ReadVar( UnIn, InputFile, p%EDFile, "EDFile", "Name of file containing ElastoDyn input parameters (-)", ErrStat2, ErrMsg2, UnEc)
      CALL SetErrStat( ErrStat2, ErrMsg2, ErrStat, ErrMsg, RoutineName)
      if ( ErrStat >= AbortErrLev ) then
         call cleanup()
         RETURN        
      end if
   IF ( PathIsRelative( p%EDFile ) ) p%EDFile = TRIM(PriPath)//TRIM(p%EDFile)

DO i=1,MaxNBlades
      ! BDBldFile - Name of file containing BeamDyn blade input parameters (-):
   CALL ReadVar( UnIn, InputFile, p%BDBldFile(i), "BDBldFile("//TRIM(num2LStr(i))//")", "Name of file containing BeamDyn blade "//trim(num2lstr(i))//"input parameters (-)", ErrStat2, ErrMsg2, UnEc)
      CALL SetErrStat( ErrStat2, ErrMsg2, ErrStat, ErrMsg, RoutineName)
      if ( ErrStat >= AbortErrLev ) then
         call cleanup()
         RETURN        
      end if
   IF ( PathIsRelative( p%BDBldFile(i) ) ) p%BDBldFile(i) = TRIM(PriPath)//TRIM(p%BDBldFile(i))
END DO
   
      ! InflowFile - Name of file containing inflow wind input parameters (-):
   CALL ReadVar( UnIn, InputFile, p%InflowFile, "InflowFile", "Name of file containing inflow wind input parameters (-)", ErrStat2, ErrMsg2, UnEc)
      CALL SetErrStat( ErrStat2, ErrMsg2, ErrStat, ErrMsg, RoutineName)
      if ( ErrStat >= AbortErrLev ) then
         call cleanup()
         RETURN        
      end if
   IF ( PathIsRelative( p%InflowFile ) ) p%InflowFile = TRIM(PriPath)//TRIM(p%InflowFile)

      ! AeroFile - Name of file containing aerodynamic input parameters (-):
   CALL ReadVar( UnIn, InputFile, p%AeroFile, "AeroFile", "Name of file containing aerodynamic input parameters (-)", ErrStat2, ErrMsg2, UnEc)
      CALL SetErrStat( ErrStat2, ErrMsg2, ErrStat, ErrMsg, RoutineName)
      if ( ErrStat >= AbortErrLev ) then
         call cleanup()
         RETURN        
      end if
   IF ( PathIsRelative( p%AeroFile ) ) p%AeroFile = TRIM(PriPath)//TRIM(p%AeroFile)

      ! ServoFile - Name of file containing control and electrical-drive input parameters (-):
   CALL ReadVar( UnIn, InputFile, p%ServoFile, "ServoFile", "Name of file containing control and electrical-drive input parameters (-)", ErrStat2, ErrMsg2, UnEc)
      CALL SetErrStat( ErrStat2, ErrMsg2, ErrStat, ErrMsg, RoutineName)
      if ( ErrStat >= AbortErrLev ) then
         call cleanup()
         RETURN        
      end if
   IF ( PathIsRelative( p%ServoFile ) ) p%ServoFile = TRIM(PriPath)//TRIM(p%ServoFile)

      ! HydroFile - Name of file containing hydrodynamic input parameters (-):
   CALL ReadVar( UnIn, InputFile, p%HydroFile, "HydroFile", "Name of file containing hydrodynamic input parameters (-)", ErrStat2, ErrMsg2, UnEc)
      CALL SetErrStat( ErrStat2, ErrMsg2, ErrStat, ErrMsg, RoutineName)
      if ( ErrStat >= AbortErrLev ) then
         call cleanup()
         RETURN        
      end if
   IF ( PathIsRelative( p%HydroFile ) ) p%HydroFile = TRIM(PriPath)//TRIM(p%HydroFile)

      ! SubFile - Name of file containing sub-structural input parameters (-):
   CALL ReadVar( UnIn, InputFile, p%SubFile, "SubFile", "Name of file containing sub-structural input parameters (-)", ErrStat2, ErrMsg2, UnEc)
      CALL SetErrStat( ErrStat2, ErrMsg2, ErrStat, ErrMsg, RoutineName)
      if ( ErrStat >= AbortErrLev ) then
         call cleanup()
         RETURN        
      end if
   IF ( PathIsRelative( p%SubFile ) ) p%SubFile = TRIM(PriPath)//TRIM(p%SubFile)

      ! MooringFile - Name of file containing mooring system input parameters (-):
   CALL ReadVar( UnIn, InputFile, p%MooringFile, "MooringFile", "Name of file containing mooring system input parameters (-)", ErrStat2, ErrMsg2, UnEc)
      CALL SetErrStat( ErrStat2, ErrMsg2, ErrStat, ErrMsg, RoutineName)
      if ( ErrStat >= AbortErrLev ) then
         call cleanup()
         RETURN        
      end if
   IF ( PathIsRelative( p%MooringFile ) ) p%MooringFile = TRIM(PriPath)//TRIM(p%MooringFile)
  
      ! IceFile - Name of file containing ice input parameters (-):
   CALL ReadVar( UnIn, InputFile, p%IceFile, "IceFile", "Name of file containing ice input parameters (-)", ErrStat2, ErrMsg2, UnEc)
      CALL SetErrStat( ErrStat2, ErrMsg2, ErrStat, ErrMsg, RoutineName)
      if ( ErrStat >= AbortErrLev ) then
         call cleanup()
         RETURN        
      end if
   IF ( PathIsRelative( p%IceFile ) ) p%IceFile = TRIM(PriPath)//TRIM(p%IceFile)
   
   
   !---------------------- OUTPUT --------------------------------------------------
   CALL ReadCom( UnIn, InputFile, 'Section Header: Output', ErrStat2, ErrMsg2, UnEc )
      CALL SetErrStat( ErrStat2, ErrMsg2, ErrStat, ErrMsg, RoutineName)
      if ( ErrStat >= AbortErrLev ) then
         call cleanup()
         RETURN        
      end if

      ! SumPrint - Print summary data to <RootName>.sum (flag):
   CALL ReadVar( UnIn, InputFile, p%SumPrint, "SumPrint", "Print summary data to <RootName>.sum (flag)", ErrStat2, ErrMsg2, UnEc)
      CALL SetErrStat( ErrStat2, ErrMsg2, ErrStat, ErrMsg, RoutineName)
      if ( ErrStat >= AbortErrLev ) then
         call cleanup()
         RETURN        
      end if

      ! SttsTime - Amount of time between screen status messages (s):
   CALL ReadVar( UnIn, InputFile, TmpTime, "SttsTime", "Amount of time between screen status messages (s)", ErrStat2, ErrMsg2, UnEc)
      CALL SetErrStat( ErrStat2, ErrMsg2, ErrStat, ErrMsg, RoutineName)
      if ( ErrStat >= AbortErrLev ) then
         call cleanup()
         RETURN        
      end if
      
      IF (TmpTime > p%TMax) THEN
         p%n_SttsTime = HUGE(p%n_SttsTime)
      ELSE         
         p%n_SttsTime = NINT( TmpTime / p%DT )
      END IF

      ! ChkptTime - Amount of time between creating checkpoint files for potential restart (s):
   CALL ReadVar( UnIn, InputFile, TmpTime, "ChkptTime", "Amount of time between creating checkpoint files for potential restart (s)", ErrStat2, ErrMsg2, UnEc)
      CALL SetErrStat( ErrStat2, ErrMsg2, ErrStat, ErrMsg, RoutineName)
      if ( ErrStat >= AbortErrLev ) then
         call cleanup()
         RETURN        
      end if
      
      IF (TmpTime > p%TMax) THEN
         p%n_ChkptTime = HUGE(p%n_ChkptTime)
      ELSE         
         p%n_ChkptTime = NINT( TmpTime / p%DT )
      END IF
      
      ! DT_Out - Time step for tabular output (s):
   CALL ReadVar( UnIn, InputFile, Line, "DT_Out", "Time step for tabular output (s)", ErrStat2, ErrMsg2, UnEc)
   !CALL ReadVar( UnIn, InputFile, p%DT_Out, "DT_Out", "Time step for tabular output (s)", ErrStat2, ErrMsg2, UnEc)
      CALL SetErrStat( ErrStat2, ErrMsg2, ErrStat, ErrMsg, RoutineName)
      if ( ErrStat >= AbortErrLev ) then
         call cleanup()
         RETURN        
      end if
      
      CALL Conv2UC( Line )
      IF ( INDEX(Line, "DEFAULT" ) == 1 ) THEN 
         p%DT_Out = p%DT
      ELSE
         ! If it's not "default", read this variable; otherwise use the value in p%DT
         READ( Line, *, IOSTAT=IOS) p%DT_Out
            CALL CheckIOS ( IOS, InputFile, 'DT_Out', NumType, ErrStat2, ErrMsg2 )
            CALL SetErrStat( ErrStat2, ErrMsg2, ErrStat, ErrMsg, RoutineName)
            if ( ErrStat >= AbortErrLev ) then
               call cleanup()
               RETURN        
            end if
      END IF
          
      ! TStart - Time to begin tabular output (s):
   CALL ReadVar( UnIn, InputFile, p%TStart, "TStart", "Time to begin tabular output (s)", ErrStat2, ErrMsg2, UnEc)
      CALL SetErrStat( ErrStat2, ErrMsg2, ErrStat, ErrMsg, RoutineName)
      if ( ErrStat >= AbortErrLev ) then
         call cleanup()
         RETURN        
      end if

      ! OutFileFmt - Format for tabular (time-marching) output file(s) (1: text file [<RootName>.out], 2: binary file [<RootName>.outb], 3: both) (-):
   CALL ReadVar( UnIn, InputFile, OutFileFmt, "OutFileFmt", "Format for tabular (time-marching) output file(s) (0: uncompressed binary and text file, 1: text file [<RootName>.out], 2: compressed binary file [<RootName>.outb], 3: both text and compressed binary) (-)", ErrStat2, ErrMsg2, UnEc)
      CALL SetErrStat( ErrStat2, ErrMsg2, ErrStat, ErrMsg, RoutineName)
      if ( ErrStat >= AbortErrLev ) then
         call cleanup()
         RETURN        
      end if
      
#if defined COMPILE_SIMULINK || defined COMPILE_LABVIEW
   !bjj: 2015-03-03: not sure this is still necessary...
            p%WrBinMod = FileFmtID_WithTime            ! We cannot guarantee the output time step is constant in binary files
#else
            p%WrBinMod = FileFmtID_WithoutTime         ! A format specifier for the binary output file format (1=include time channel as packed 32-bit binary; 2=don't include time channel;3=don't include time channel and do not pack data)
#endif      

      SELECT CASE (OutFileFmt)
      CASE (0_IntKi) 
         ! This is an undocumented feature for the regression testing system.  It writes both text and binary output, but the binary is stored as uncompressed double floating point data instead of compressed int16 data.
            p%WrBinOutFile = .TRUE.
            p%WrBinMod     =  FileFmtID_NoCompressWithoutTime         ! A format specifier for the binary output file format (3=don't include time channel and do not pack data)
            p%WrTxtOutFile = .TRUE.
         CASE (1_IntKi)
            p%WrBinOutFile = .FALSE.
            p%WrTxtOutFile = .TRUE.
         CASE (2_IntKi)
            p%WrBinOutFile = .TRUE.
            p%WrTxtOutFile = .FALSE.
         CASE (3_IntKi)
            p%WrBinOutFile = .TRUE.
            p%WrTxtOutFile = .TRUE.
         CASE DEFAULT
            CALL SetErrStat( ErrID_Fatal, "FAST's OutFileFmt must be 0, 1, 2, or 3.",ErrStat,ErrMsg,RoutineName)
            if ( ErrStat >= AbortErrLev ) then
               call cleanup()
               RETURN        
            end if
      END SELECT

      ! TabDelim - Use tab delimiters in text tabular output file? (flag):
   CALL ReadVar( UnIn, InputFile, TabDelim, "TabDelim", "Use tab delimiters in text tabular output file? (flag)", ErrStat2, ErrMsg2, UnEc)
      CALL SetErrStat( ErrStat2, ErrMsg2, ErrStat, ErrMsg, RoutineName)
      if ( ErrStat >= AbortErrLev ) then
         call cleanup()
         RETURN        
      end if

      IF ( TabDelim ) THEN
         p%Delim = TAB
      ELSE
         p%Delim = ' '
      END IF

      ! OutFmt - Format used for text tabular output (except time).  Resulting field should be 10 characters. (-):
   CALL ReadVar( UnIn, InputFile, p%OutFmt, "OutFmt", "Format used for text tabular output (except time).  Resulting field should be 10 characters. (-)", ErrStat2, ErrMsg2, UnEc)
      CALL SetErrStat( ErrStat2, ErrMsg2, ErrStat, ErrMsg, RoutineName)
      if ( ErrStat >= AbortErrLev ) then
         call cleanup()
         RETURN        
      end if

      
   !---------------------- LINEARIZATION -----------------------------------------------
   CALL ReadCom( UnIn, InputFile, 'Section Header: Linearization', ErrStat2, ErrMsg2, UnEc )
      CALL SetErrStat( ErrStat2, ErrMsg2, ErrStat, ErrMsg, RoutineName)
      if ( ErrStat >= AbortErrLev ) then
         call cleanup()
         RETURN        
      end if

      
      ! Linearize - Linearization analysis (flag)
   CALL ReadVar( UnIn, InputFile, p%Linearize, "Linearize", "Linearization analysis (flag)", ErrStat2, ErrMsg2, UnEc)
      CALL SetErrStat( ErrStat2, ErrMsg2, ErrStat, ErrMsg, RoutineName)
      if ( ErrStat >= AbortErrLev ) then
         call cleanup()
         RETURN        
      end if      
      
      ! NLinTimes - Number of times to linearize (-) [>=1]
   CALL ReadVar( UnIn, InputFile, NLinTimes, "NLinTimes", "Number of times to linearize (-) [>=1]", ErrStat2, ErrMsg2, UnEc)
      CALL SetErrStat( ErrStat2, ErrMsg2, ErrStat, ErrMsg, RoutineName)
      if ( ErrStat >= AbortErrLev ) then
         call cleanup()
         RETURN        
      end if
      
         ! LinTimes - Times to linearize (s) [1 to NLinTimes]
   if (NLinTimes >= 1) then
      call AllocAry( p%LinTimes, NLinTimes, 'p%LinTimes', ErrStat2, ErrMsg2 )
         CALL SetErrStat( ErrStat2, ErrMsg2, ErrStat, ErrMsg, RoutineName)
         if (ErrStat < AbortErrLev) then
            CALL ReadAry( UnIn, InputFile, p%LinTimes, NLinTimes, "LinTimes", "Times to linearize (s) [1 to NLinTimes]", ErrStat2, ErrMsg2, UnEc)         
         end if         
   else
      CALL ReadCom( UnIn, InputFile, 'Times to linearize (s) [1 to NLinTimes] ', ErrStat2, ErrMsg2, UnEc )
   end if
   CALL SetErrStat( ErrStat2, ErrMsg2,ErrStat,ErrMsg,RoutineName)
   if ( ErrStat >= AbortErrLev ) then
      call cleanup()
      RETURN        
   end if
   
      ! LinInputs - Include inputs in linearization (switch) {0=none; 1=standard; 2=all module inputs (debug)}
   CALL ReadVar( UnIn, InputFile, p%LinInputs, "LinInputs", "Include inputs in linearization (switch) {0=none; 1=standard; 2=all module inputs (debug)}", ErrStat2, ErrMsg2, UnEc)
      CALL SetErrStat( ErrStat2, ErrMsg2, ErrStat, ErrMsg, RoutineName)
      if ( ErrStat >= AbortErrLev ) then
         call cleanup()
         RETURN        
      end if

      ! LinOutputs - Include outputs in linearization (switch) (0=none; 1=from OutList(s); 2=all module outputs (debug))
   CALL ReadVar( UnIn, InputFile, p%LinOutputs, "LinOutputs", "Include outputs in linearization (switch) (0=none; 1=from OutList(s); 2=all module outputs (debug))", ErrStat2, ErrMsg2, UnEc)
      CALL SetErrStat( ErrStat2, ErrMsg2, ErrStat, ErrMsg, RoutineName)
      if ( ErrStat >= AbortErrLev ) then
         call cleanup()
         RETURN        
      end if

      ! LinOutJac - Include full Jacabians in linearization output (for debug) (flag)
   CALL ReadVar( UnIn, InputFile, p%LinOutJac, "LinOutJac", "Include full Jacabians in linearization output (for debug) (flag)", ErrStat2, ErrMsg2, UnEc)
      CALL SetErrStat( ErrStat2, ErrMsg2, ErrStat, ErrMsg, RoutineName)
      if ( ErrStat >= AbortErrLev ) then
         call cleanup()
         RETURN        
      end if
      
      ! LinOutMod - Write module-level linearization output files in addition to output for full system? (flag)
   CALL ReadVar( UnIn, InputFile, p%LinOutMod, "LinOutMod", "Write module-level linearization output files in addition to output for full system? (flag)", ErrStat2, ErrMsg2, UnEc)
      CALL SetErrStat( ErrStat2, ErrMsg2, ErrStat, ErrMsg, RoutineName)
      if ( ErrStat >= AbortErrLev ) then
         call cleanup()
         RETURN        
      end if
      
   !---------------------- VISUALIZATION -----------------------------------------------
   CALL ReadCom( UnIn, InputFile, 'Section Header: Visualization', ErrStat2, ErrMsg2, UnEc )
      CALL SetErrStat( ErrStat2, ErrMsg2, ErrStat, ErrMsg, RoutineName)
      if ( ErrStat >= AbortErrLev ) then
         call cleanup()
         RETURN        
      end if

      ! WrVTK - VTK Visualization data output: (switch) {0=none; 1=initialization data only; 2=animation}:
   CALL ReadVar( UnIn, InputFile, p%WrVTK, "WrVTK", "Write VTK visualization files (0=none; 1=initialization data only; 2=animation)", ErrStat2, ErrMsg2, UnEc)
      CALL SetErrStat( ErrStat2, ErrMsg2, ErrStat, ErrMsg, RoutineName)
      if ( ErrStat >= AbortErrLev ) then
         call cleanup()
         RETURN        
      end if
      
      IF ( p%WrVTK < 0 .OR. p%WrVTK > 2 ) THEN 
         p%WrVTK = VTK_Unknown
      END IF
      
      ! VTK_Type - Type of  VTK visualization data: (switch) {1=surfaces; 2=basic meshes (lines/points); 3=all meshes (debug)}:
   CALL ReadVar( UnIn, InputFile, p%VTK_Type, "VTK_Type", "Type of  VTK visualization data: (1=surfaces; 2=basic meshes (lines/points); 3=all meshes)", ErrStat2, ErrMsg2, UnEc)
      CALL SetErrStat( ErrStat2, ErrMsg2, ErrStat, ErrMsg, RoutineName)
      if ( ErrStat >= AbortErrLev ) then
         call cleanup()
         RETURN        
      end if
            
          ! immediately convert to values used inside the code:
         IF ( p%VTK_Type == 0 ) THEN 
            p%VTK_Type = VTK_None
         ELSEIF ( p%VTK_Type == 1 ) THEN
            p%VTK_Type = VTK_Surf
         ELSEIF ( p%VTK_Type == 2 ) THEN
            p%VTK_Type = VTK_Basic
         ELSEIF ( p%VTK_Type == 3 ) THEN
            p%VTK_Type = VTK_All
         ELSEIF ( p%VTK_Type == 4 ) THEN
            p%VTK_Type = VTK_Old
         ELSE
            p%VTK_Type = VTK_Unknown
         END IF
         
         !! equivalent:
         !IF ( p%VTK_Type < 0 .OR. p%VTK_Type > 4 ) THEN 
         !   p%VTK_Type = VTK_Unknown
         !END IF
         
      ! VTK_fields - Write mesh fields to VTK data files? (flag) {true/false}:
   CALL ReadVar( UnIn, InputFile, p%VTK_fields, "VTK_fields", "Write mesh fields to VTK data files? (flag)", ErrStat2, ErrMsg2, UnEc)
      CALL SetErrStat( ErrStat2, ErrMsg2, ErrStat, ErrMsg, RoutineName)
      if ( ErrStat >= AbortErrLev ) then
         call cleanup()
         RETURN        
      end if
      
      ! VTK_fps - Frame rate for VTK output (frames per second) {will use closest integer multiple of DT} 
   CALL ReadVar( UnIn, InputFile, VTK_fps, "VTK_fps", "Frame rate for VTK output(fps)", ErrStat2, ErrMsg2, UnEc)
      CALL SetErrStat( ErrStat2, ErrMsg2, ErrStat, ErrMsg, RoutineName)
      if ( ErrStat >= AbortErrLev ) then
         call cleanup()
         RETURN        
      end if
      
    
      ! convert frames-per-second to seconds per sample:
      if ( EqualRealNos(VTK_fps, 0.0_DbKi) ) then
         TmpTime = p%TMax + p%DT
      else
         TmpTime = 1.0_DbKi / VTK_fps
      end if
      
      ! now save the number of time steps between VTK file output:      
      IF (TmpTime > p%TMax) THEN
         p%n_VTKTime = HUGE(p%n_VTKTime)
      ELSE         
         p%n_VTKTime = NINT( TmpTime / p%DT )
         ! I'll warn if p%n_VTKTime*p%DT is not TmpTime 
         IF (p%WrVTK > VTK_None) THEN
            TmpRate = p%n_VTKTime*p%DT
            if (.not. EqualRealNos(TmpRate, TmpTime)) then
               call SetErrStat(ErrID_Info, '1/VTK_fps is not an integer multiple of DT. FAST will output VTK information at '//&
                              trim(num2lstr(1.0_DbKi/TmpRate))//' fps, the closest rate possible.',ErrStat,ErrMsg,RoutineName)
            end if            
         END IF
                  
      END IF            
      
            
      
   !---------------------- END OF FILE -----------------------------------------

   call cleanup()
   RETURN

CONTAINS
   !...............................................................................................................................
   subroutine cleanup()
      CLOSE( UnIn )
      IF ( UnEc > 0 ) CLOSE ( UnEc )   
   end subroutine cleanup
   !...............................................................................................................................
END SUBROUTINE FAST_ReadPrimaryFile
!----------------------------------------------------------------------------------------------------------------------------------
!> This subroutine sets up some of the information needed for plotting VTK surfaces. It initializes only the data needed before 
!! HD initialization. (HD needs some of this data so it can return the wave elevation data we want.)
SUBROUTINE SetVTKParameters_B4HD(p_FAST, InitOutData_ED, InitInData_HD, BD, ErrStat, ErrMsg)

   TYPE(FAST_ParameterType),     INTENT(INOUT) :: p_FAST           !< The parameters of the glue code
   TYPE(ED_InitOutputType),      INTENT(IN   ) :: InitOutData_ED   !< The initialization output from structural dynamics module
   TYPE(HydroDyn_InitInputType), INTENT(INOUT) :: InitInData_HD    !< The initialization input to HydroDyn
   TYPE(BeamDyn_Data),           INTENT(IN   ) :: BD               !< BeamDyn data
   INTEGER(IntKi),               INTENT(  OUT) :: ErrStat          !< Error status of the operation
   CHARACTER(*),                 INTENT(  OUT) :: ErrMsg           !< Error message if ErrStat /= ErrID_None

      
   REAL(SiKi)                              :: BladeLength, Width, WidthBy2
   REAL(SiKi)                              :: dx, dy                
   INTEGER(IntKi)                          :: i, j, n
   INTEGER(IntKi)                          :: ErrStat2
   CHARACTER(ErrMsgLen)                    :: ErrMsg2
   CHARACTER(*), PARAMETER                 :: RoutineName = 'SetVTKParameters_B4HD'
   
         
   ErrStat = ErrID_None
   ErrMsg  = ""
   
      ! Get radius for ground (blade length + hub radius):
   if ( p_FAST%CompElast == Module_BD ) then  
      BladeLength = TwoNorm(BD%y(1)%BldMotion%Position(:,1) - BD%y(1)%BldMotion%Position(:,BD%y(1)%BldMotion%Nnodes))
   else
      BladeLength = InitOutData_ED%BladeLength 
   end if
   p_FAST%VTK_Surface%GroundRad =  BladeLength + InitOutData_ED%HubRad 

   !........................................................................................................
   ! We don't use the rest of this routine for stick-figure output
   if (p_FAST%VTK_Type /= VTK_Surf) return  
   !........................................................................................................
      
      ! initialize wave elevation data:
   if ( p_FAST%CompHydro == Module_HD ) then
      
      p_FAST%VTK_surface%NWaveElevPts(1) = 25
      p_FAST%VTK_surface%NWaveElevPts(2) = 25
            
      call allocAry( InitInData_HD%WaveElevXY, 2, p_FAST%VTK_surface%NWaveElevPts(1)*p_FAST%VTK_surface%NWaveElevPts(2), 'WaveElevXY', ErrStat2, ErrMsg2)
         call SetErrStat(ErrStat2, ErrMsg2, ErrStat, ErrMsg, RoutineName)
         if (ErrStat >= AbortErrLev) return

      Width = p_FAST%VTK_Surface%GroundRad * VTK_GroundFactor
      dx = Width / (p_FAST%VTK_surface%NWaveElevPts(1) - 1)
      dy = Width / (p_FAST%VTK_surface%NWaveElevPts(2) - 1)
            
      WidthBy2 = Width / 2.0_SiKi
      n = 1
      do i=1,p_FAST%VTK_surface%NWaveElevPts(1)
         do j=1,p_FAST%VTK_surface%NWaveElevPts(2)
            InitInData_HD%WaveElevXY(1,n) = dx*(i-1) - WidthBy2 !+ p_FAST%TurbinePos(1) ! HD takes p_FAST%TurbinePos into account already
            InitInData_HD%WaveElevXY(2,n) = dy*(j-1) - WidthBy2 !+ p_FAST%TurbinePos(2)
            n = n+1
         end do
      end do
      
   end if
         
      
END SUBROUTINE SetVTKParameters_B4HD
!----------------------------------------------------------------------------------------------------------------------------------
!> This subroutine sets up the information needed for plotting VTK surfaces.
SUBROUTINE SetVTKParameters(p_FAST, InitOutData_ED, InitOutData_AD, InitInData_HD, InitOutData_HD, ED, BD, AD, HD, ErrStat, ErrMsg)

   TYPE(FAST_ParameterType),     INTENT(INOUT) :: p_FAST           !< The parameters of the glue code
   TYPE(ED_InitOutputType),      INTENT(IN   ) :: InitOutData_ED   !< The initialization output from structural dynamics module
   TYPE(AD_InitOutputType),      INTENT(INOUT) :: InitOutData_AD   !< The initialization output from AeroDyn
   TYPE(HydroDyn_InitInputType), INTENT(INOUT) :: InitInData_HD    !< The initialization input to HydroDyn
   TYPE(HydroDyn_InitOutputType),INTENT(INOUT) :: InitOutData_HD   !< The initialization output from HydroDyn
   TYPE(ElastoDyn_Data),         INTENT(IN   ) :: ED               !< ElastoDyn data
   TYPE(BeamDyn_Data),           INTENT(IN   ) :: BD               !< BeamDyn data
   TYPE(AeroDyn_Data),           INTENT(IN   ) :: AD               !< AeroDyn data
   TYPE(HydroDyn_Data),          INTENT(IN   ) :: HD               !< HydroDyn data
   INTEGER(IntKi),               INTENT(  OUT) :: ErrStat          !< Error status of the operation
   CHARACTER(*),                 INTENT(  OUT) :: ErrMsg           !< Error message if ErrStat /= ErrID_None

      
   REAL(SiKi)                              :: RefPoint(3), RefLengths(2)               
   REAL(SiKi)                              :: x, y                
   REAL(SiKi)                              :: TwrDiam_top, TwrDiam_base, TwrRatio, TwrLength
   INTEGER(IntKi)                          :: topNode, baseNode
   INTEGER(IntKi)                          :: tipNode, rootNode, cylNode
   INTEGER(IntKi)                          :: NumBl, k
   INTEGER(IntKi)                          :: ErrStat2
   CHARACTER(ErrMsgLen)                    :: ErrMsg2
   CHARACTER(*), PARAMETER                 :: RoutineName = 'SetVTKParameters'
   
         
   ErrStat = ErrID_None
   ErrMsg  = ""
   
   NumBl = SIZE(ED%Output(1)%BladeRootMotion,1) 
   
   p_FAST%VTK_Surface%NumSectors = 18   
   p_FAST%VTK_Surface%HubRad     = InitOutData_ED%HubRad

   ! NOTE: we set p_FAST%VTK_Surface%GroundRad in SetVTKParameters_B4HD
   
   
   ! write the ground or seabed reference polygon:
   RefPoint = p_FAST%TurbinePos
   if (p_FAST%CompHydro == MODULE_HD) then
      RefLengths = p_FAST%VTK_Surface%GroundRad*VTK_GroundFactor/2.0_SiKi
      
      RefPoint(3) = p_FAST%TurbinePos(3) - InitOutData_HD%WtrDpth      
      call WrVTK_Ground ( RefPoint, RefLengths, trim(p_FAST%OutFileRoot)//'.SeabedSurface', ErrStat2, ErrMsg2 )   
      
      RefPoint(3) = p_FAST%TurbinePos(3) - InitOutData_HD%MSL2SWL    
      call WrVTK_Ground ( RefPoint, RefLengths, trim(p_FAST%OutFileRoot)//'.StillWaterSurface', ErrStat2, ErrMsg2 )       
   else
      RefLengths = p_FAST%VTK_Surface%GroundRad !array = scalar
      call WrVTK_Ground ( RefPoint, RefLengths, trim(p_FAST%OutFileRoot)//'.GroundSurface', ErrStat2, ErrMsg2 )         
   end if
   
   
   !........................................................................................................
   ! We don't use the rest of this routine for stick-figure output
   if (p_FAST%VTK_Type /= VTK_Surf) return  
   !........................................................................................................
            
      ! we're going to create a box using these dimensions
   y  =          ED%Output(1)%HubPtMotion%Position(3,  1) - ED%Output(1)%NacelleMotion%Position(3,  1)
   x  = TwoNorm( ED%Output(1)%HubPtMotion%Position(1:2,1) - ED%Output(1)%NacelleMotion%Position(1:2,1) ) - InitOutData_ED%HubRad
   
   p_FAST%VTK_Surface%NacelleBox(:,1) = (/ -x,  y, 0.0_SiKi /)
   p_FAST%VTK_Surface%NacelleBox(:,2) = (/  x,  y, 0.0_SiKi /) 
   p_FAST%VTK_Surface%NacelleBox(:,3) = (/  x, -y, 0.0_SiKi /)
   p_FAST%VTK_Surface%NacelleBox(:,4) = (/ -x, -y, 0.0_SiKi /) 
   p_FAST%VTK_Surface%NacelleBox(:,5) = (/ -x, -y, 2*y      /)
   p_FAST%VTK_Surface%NacelleBox(:,6) = (/  x, -y, 2*y      /) 
   p_FAST%VTK_Surface%NacelleBox(:,7) = (/  x,  y, 2*y      /)
   p_FAST%VTK_Surface%NacelleBox(:,8) = (/ -x,  y, 2*y      /) 
   
   !.......................
   ! tapered tower
   !.......................
      
   CALL AllocAry(p_FAST%VTK_Surface%TowerRad,ED%Output(1)%TowerLn2Mesh%NNodes,'VTK_Surface%TowerRad',ErrStat2,ErrMsg2)
      CALL SetErrStat(ErrStat2,ErrMsg2,ErrStat,ErrMsg,RoutineName)
      IF (ErrStat >= AbortErrLev) RETURN
   
   topNode   = ED%Output(1)%TowerLn2Mesh%NNodes - 1
   baseNode  = ED%Output(1)%TowerLn2Mesh%NNodes  
   TwrLength = TwoNorm( ED%Output(1)%TowerLn2Mesh%position(:,topNode) - ED%Output(1)%TowerLn2Mesh%position(:,baseNode) ) ! this is the assumed length of the tower
   TwrRatio  = TwrLength / 87.6_SiKi  ! use ratio of the tower length to the length of the 5MW tower
   TwrDiam_top  = 3.87*TwrRatio
   TwrDiam_base = 6.0*TwrRatio
   
   TwrRatio = 0.5 * (TwrDiam_top - TwrDiam_base) / TwrLength
   do k=1,ED%Output(1)%TowerLn2Mesh%NNodes
      TwrLength = TwoNorm( ED%Output(1)%TowerLn2Mesh%position(:,k) - ED%Output(1)%TowerLn2Mesh%position(:,baseNode) ) 
      p_FAST%VTK_Surface%TowerRad(k) = 0.5*TwrDiam_Base + TwrRatio*TwrLength
   end do
   
   !.......................
   ! blade surfaces
   !.......................
         
   allocate(p_FAST%VTK_Surface%BladeShape(NumBl),stat=ErrStat2)
   if (errStat2/=0) then
      call setErrStat(ErrID_Fatal,'Error allocating VTK_Surface%BladeShape.',ErrStat,ErrMsg,RoutineName)
      return
   end if
            
   IF ( p_FAST%CompAero == Module_AD ) THEN  ! These meshes may have airfoil data associated with nodes...

      IF (ALLOCATED(InitOutData_AD%BladeShape)) THEN
         do k=1,NumBl   
            call move_alloc( InitOutData_AD%BladeShape(k)%AirfoilCoords, p_FAST%VTK_Surface%BladeShape(k)%AirfoilCoords )
         end do
      ELSE
#ifndef USE_DEFAULT_BLADE_SURFACE
         call setErrStat(ErrID_Fatal,'Cannot do surface visualization without airfoil coordinates defined in AeroDyn.',ErrStat,ErrMsg,RoutineName)
         return
      END IF
   ELSE
      call setErrStat(ErrID_Fatal,'Cannot do surface visualization without using AeroDyn.',ErrStat,ErrMsg,RoutineName)
      return
   END IF      
#else
      ! AD used without airfoil coordinates specified

         rootNode = 1
      
         DO K=1,NumBl   
            tipNode  = AD%Input(1)%BladeMotion(K)%NNodes
            cylNode  = min(3,AD%Input(1)%BladeMotion(K)%Nnodes)
         
            call SetVTKDefaultBladeParams(AD%Input(1)%BladeMotion(K), p_FAST%VTK_Surface%BladeShape(K), tipNode, rootNode, cylNode, ErrStat2, ErrMsg2)
               CALL SetErrStat(ErrStat2,ErrMsg2,ErrStat,ErrMsg,RoutineName)
               IF (ErrStat >= AbortErrLev) RETURN
         END DO                           
      END IF
      
   ELSE IF ( p_FAST%CompElast == Module_BD ) THEN
      rootNode = 1      
      DO K=1,NumBl   
         tipNode  = BD%y(k)%BldMotion%NNodes
         cylNode  = min(3,BD%y(k)%BldMotion%NNodes)
         
         call SetVTKDefaultBladeParams(BD%y(k)%BldMotion, p_FAST%VTK_Surface%BladeShape(K), tipNode, rootNode, cylNode, ErrStat2, ErrMsg2)
            CALL SetErrStat(ErrStat2,ErrMsg2,ErrStat,ErrMsg,RoutineName)
            IF (ErrStat >= AbortErrLev) RETURN
      END DO      
   ELSE
      DO K=1,NumBl   
         rootNode = ED%Output(1)%BladeLn2Mesh(K)%NNodes     
         tipNode  = ED%Output(1)%BladeLn2Mesh(K)%NNodes-1
         cylNode  = min(2,ED%Output(1)%BladeLn2Mesh(K)%NNodes)
         
         call SetVTKDefaultBladeParams(ED%Output(1)%BladeLn2Mesh(K), p_FAST%VTK_Surface%BladeShape(K), tipNode, rootNode, cylNode, ErrStat2, ErrMsg2)
            CALL SetErrStat(ErrStat2,ErrMsg2,ErrStat,ErrMsg,RoutineName)
            IF (ErrStat >= AbortErrLev) RETURN
      END DO  
   END IF   
#endif 
   
   
   !.......................
   ! wave elevation 
   !.......................

   !bjj: interpolate here instead of each time step?
   if ( allocated(InitOutData_HD%WaveElevSeries) ) then
      call move_alloc( InitInData_HD%WaveElevXY, p_FAST%VTK_Surface%WaveElevXY )
      call move_alloc( InitOutData_HD%WaveElevSeries, p_FAST%VTK_Surface%WaveElev )
      
      p_FAST%VTK_Surface%WaveElevXY(1,:) = p_FAST%VTK_Surface%WaveElevXY(1,:) + p_FAST%TurbinePos(1)
      p_FAST%VTK_Surface%WaveElevXY(2,:) = p_FAST%VTK_Surface%WaveElevXY(2,:) + p_FAST%TurbinePos(2)
      p_FAST%VTK_Surface%WaveElev        = p_FAST%VTK_Surface%WaveElev + p_FAST%TurbinePos(3)  ! not sure this is really accurrate if p_FAST%TurbinePos(3) is non-zero
      
   end if
   
   !.......................
   ! morison surfaces
   !.......................
   
   IF ( HD%Input(1)%Morison%DistribMesh%Committed ) THEN      
      
      call move_alloc(InitOutData_HD%Morison%Morison_Rad, p_FAST%VTK_Surface%MorisonRad)
      
   END IF
   
END SUBROUTINE SetVTKParameters
!----------------------------------------------------------------------------------------------------------------------------------
!> This subroutine comes up with some default airfoils for blade surfaces for a given blade mesh, M.
SUBROUTINE SetVTKDefaultBladeParams(M, BladeShape, tipNode, rootNode, cylNode, ErrStat, ErrMsg)

   TYPE(MeshType),               INTENT(IN   ) :: M                !< The Mesh the defaults should be calculated for
   TYPE(FAST_VTK_BLSurfaceType), INTENT(INOUT) :: BladeShape       !< BladeShape to set to default values
   INTEGER(IntKi),               INTENT(IN   ) :: rootNode         !< Index of root node (innermost node) for this mesh
   INTEGER(IntKi),               INTENT(IN   ) :: tipNode          !< Index of tip node (outermost node) for this mesh
   INTEGER(IntKi),               INTENT(IN   ) :: cylNode          !< Index of last node to have a cylinder shape
   INTEGER(IntKi),               INTENT(  OUT) :: ErrStat          !< Error status of the operation
   CHARACTER(*),                 INTENT(  OUT) :: ErrMsg           !< Error message if ErrStat /= ErrID_None

      
   REAL(SiKi)                                  :: bladeLength, chord, pitchAxis
   REAL(SiKi)                                  :: bladeLengthFract, bladeLengthFract2, ratio, posLength ! temporary quantities               
   REAL(SiKi)                                  :: cylinderLength, x, y, angle               
   INTEGER(IntKi)                              :: i, j
   INTEGER(IntKi)                              :: ErrStat2
   CHARACTER(ErrMsgLen)                        :: ErrMsg2
   CHARACTER(*), PARAMETER                     :: RoutineName = 'SetVTKDefaultBladeParams'
   
   !Note: jmj does not like this default option

   integer, parameter :: N = 66
   
   ! default airfoil shape coordinates; uses S809 values from http://wind.nrel.gov/airfoils/Shapes/S809_Shape.html:   
   real, parameter, dimension(N) :: xc=(/ 1.0,0.996203,0.98519,0.967844,0.945073,0.917488,0.885293,0.848455,0.80747,0.763042,0.715952,0.667064,0.617331,0.56783,0.519832,0.474243,0.428461,0.382612,0.33726,0.29297,0.250247,0.209576,0.171409,0.136174,0.104263,0.076035,0.051823,0.03191,0.01659,0.006026,0.000658,0.000204,0.0,0.000213,0.001045,0.001208,0.002398,0.009313,0.02323,0.04232,0.065877,0.093426,0.124111,0.157653,0.193738,0.231914,0.271438,0.311968,0.35337,0.395329,0.438273,0.48192,0.527928,0.576211,0.626092,0.676744,0.727211,0.776432,0.823285,0.86663,0.905365,0.938474,0.965086,0.984478,0.996141,1.0 /)
   real, parameter, dimension(N) :: yc=(/ 0.0,0.000487,0.002373,0.00596,0.011024,0.017033,0.023458,0.03028,0.037766,0.045974,0.054872,0.064353,0.074214,0.084095,0.093268,0.099392,0.10176,0.10184,0.10007,0.096703,0.091908,0.085851,0.078687,0.07058,0.061697,0.052224,0.042352,0.032299,0.02229,0.012615,0.003723,0.001942,-0.00002,-0.001794,-0.003477,-0.003724,-0.005266,-0.011499,-0.020399,-0.030269,-0.040821,-0.051923,-0.063082,-0.07373,-0.083567,-0.092442,-0.099905,-0.105281,-0.108181,-0.108011,-0.104552,-0.097347,-0.086571,-0.073979,-0.060644,-0.047441,-0.0351,-0.024204,-0.015163,-0.008204,-0.003363,-0.000487,0.000743,0.000775,0.00029,0.0 /)

   call AllocAry(BladeShape%AirfoilCoords, 2, N, M%NNodes, 'BladeShape%AirfoilCoords', ErrStat2, ErrMsg2)
      CALL SetErrStat(ErrStat2,ErrMsg2,ErrStat,ErrMsg,RoutineName)
      IF (ErrStat >= AbortErrLev) RETURN
         
   ! Chord length and pitch axis location are given by scaling law
   bladeLength       = TwoNorm( M%position(:,tipNode) - M%Position(:,rootNode) )
   cylinderLength    = TwoNorm( M%Position(:,cylNode) - M%Position(:,rootNode) )
   bladeLengthFract  = 0.22*bladeLength
   bladeLengthFract2 = bladeLength-bladeLengthFract != 0.78*bladeLength
   
   DO i=1,M%Nnodes
      posLength = TwoNorm( M%Position(:,i) - M%Position(:,rootNode) )
         
      IF (posLength .LE. bladeLengthFract) THEN
         ratio     = posLength/bladeLengthFract
         chord     =  (0.06 + 0.02*ratio)*bladeLength
         pitchAxis =   0.25 + 0.125*ratio
      ELSE
         chord     = (0.08 - 0.06*(posLength-bladeLengthFract)/bladeLengthFract2)*bladeLength
         pitchAxis = 0.375
      END IF
         
      IF (posLength .LE. cylinderLength) THEN 
         ! create a cylinder for this node
         
         chord = chord/2.0_SiKi
         
         DO j=1,N
            ! normalized x,y coordinates for airfoil
            x = yc(j)
            y = xc(j) - 0.5
                     
            angle = ATAN2( y, x)
         
               ! x,y coordinates for cylinder
            BladeShape%AirfoilCoords(1,j,i) = chord*COS(angle) ! x (note that "chord" is really representing chord/2 here)
            BladeShape%AirfoilCoords(2,j,i) = chord*SIN(angle) ! y (note that "chord" is really representing chord/2 here)
         END DO                                                     
         
      ELSE
         ! create an airfoil for this node
            
         DO j=1,N                  
            ! normalized x,y coordinates for airfoil, assuming an upwind turbine
            x = yc(j)
            y = xc(j) - pitchAxis
                  
               ! x,y coordinates for airfoil
            BladeShape%AirfoilCoords(1,j,i) =  chord*x
            BladeShape%AirfoilCoords(2,j,i) =  chord*y                        
         END DO
         
      END IF
      
   END DO ! nodes on mesh
         
END SUBROUTINE SetVTKDefaultBladeParams
!----------------------------------------------------------------------------------------------------------------------------------
!> This routine writes the ground or seabed reference surface information in VTK format.
!! see VTK file information format for XML, here: http://www.vtk.org/wp-content/uploads/2015/04/file-formats.pdf
SUBROUTINE WrVTK_Ground ( RefPoint, HalfLengths, FileRootName, ErrStat, ErrMsg )
      
   REAL(SiKi),      INTENT(IN)           :: RefPoint(3)     !< reference point (plane will be created around it)
   REAL(SiKi),      INTENT(IN)           :: HalfLengths(2)  !< half of the X-Y lengths of plane surrounding RefPoint
   CHARACTER(*),    INTENT(IN)           :: FileRootName    !< Name of the file to write the output in (excluding extension)
   
   INTEGER(IntKi),  INTENT(OUT)          :: ErrStat         !< Indicates whether an error occurred (see NWTC_Library)
   CHARACTER(*),    INTENT(OUT)          :: ErrMsg          !< Error message associated with the ErrStat


   ! local variables
   INTEGER(IntKi)                        :: Un            ! fortran unit number
   INTEGER(IntKi)                        :: ix            ! loop counters
   CHARACTER(1024)                       :: FileName
   INTEGER(IntKi), parameter             :: NumberOfPoints = 4
   INTEGER(IntKi), parameter             :: NumberOfLines = 0
   INTEGER(IntKi), parameter             :: NumberOfPolys = 1
        
   INTEGER(IntKi)                        :: ErrStat2 
   CHARACTER(ErrMsgLen)                  :: ErrMsg2
   CHARACTER(*),PARAMETER                :: RoutineName = 'MeshWrVTK_PointSurface'

   
   ErrStat = ErrID_None
   ErrMsg  = ""
   
   !.................................................................
   ! write the data that potentially changes each time step:
   !.................................................................
      
   ! PolyData (.vtp) - Serial vtkPolyData (unstructured) file
   FileName = TRIM(FileRootName)//'.vtp'
      
   call WrVTK_header( FileName, NumberOfPoints, NumberOfLines, NumberOfPolys, Un, ErrStat2, ErrMsg2 )    
      call SetErrStat(ErrStat2,ErrMsg2,ErrStat,ErrMsg,RoutineName)
      if (ErrStat >= AbortErrLev) return
         
! points (nodes, augmented with NumSegments):   
      WRITE(Un,'(A)')         '      <Points>'
      WRITE(Un,'(A)')         '        <DataArray type="Float32" NumberOfComponents="3" format="ascii">'
               
      WRITE(Un,VTK_AryFmt) RefPoint(1) + HalfLengths(1) , RefPoint(2) + HalfLengths(2), RefPoint(3)
      WRITE(Un,VTK_AryFmt) RefPoint(1) + HalfLengths(1) , RefPoint(2) - HalfLengths(2), RefPoint(3)
      WRITE(Un,VTK_AryFmt) RefPoint(1) - HalfLengths(1) , RefPoint(2) - HalfLengths(2), RefPoint(3)
      WRITE(Un,VTK_AryFmt) RefPoint(1) - HalfLengths(1) , RefPoint(2) + HalfLengths(2), RefPoint(3)
            
      WRITE(Un,'(A)')         '        </DataArray>'
      WRITE(Un,'(A)')         '      </Points>'
  
                  
      WRITE(Un,'(A)')         '      <Polys>'      
      WRITE(Un,'(A)')         '        <DataArray type="Int32" Name="connectivity" format="ascii">'         
      WRITE(Un,'('//trim(num2lstr(NumberOfPoints))//'(i7))') (ix, ix=0,NumberOfPoints-1)                   
      WRITE(Un,'(A)')         '        </DataArray>'      
      
      WRITE(Un,'(A)')         '        <DataArray type="Int32" Name="offsets" format="ascii">'            
      WRITE(Un,'(i7)') NumberOfPoints
      WRITE(Un,'(A)')         '        </DataArray>'
      WRITE(Un,'(A)')         '      </Polys>'      
            
      call WrVTK_footer( Un )       
                     
   END SUBROUTINE WrVTK_Ground
!----------------------------------------------------------------------------------------------------------------------------------
!> This subroutine sets up the information needed to initialize AeroDyn, then initializes AeroDyn
SUBROUTINE AD_SetInitInput(InitInData_AD14, InitOutData_ED, y_ED, p_FAST, ErrStat, ErrMsg)

   ! Passed variables:
   TYPE(AD14_InitInputType),INTENT(INOUT) :: InitInData_AD14  !< The initialization input to AeroDyn14
   TYPE(ED_InitOutputType), INTENT(IN)    :: InitOutData_ED   !< The initialization output from structural dynamics module
   TYPE(ED_OutputType),     INTENT(IN)    :: y_ED             !< The outputs of the structural dynamics module (meshes with position/RefOrientation set)
   TYPE(FAST_ParameterType),INTENT(IN)    :: p_FAST           !< The parameters of the glue code
   INTEGER(IntKi)                         :: ErrStat          !< Error status of the operation
   CHARACTER(*)                           :: ErrMsg           !< Error message if ErrStat /= ErrID_None

      ! Local variables

   !TYPE(AD_InitOptions)       :: ADOptions                  ! Options for AeroDyn

   INTEGER                    :: K


   ErrStat = ErrID_None
   ErrMsg  = ""
   
   
      ! Set up the AeroDyn parameters
   InitInData_AD14%ADFileName   = p_FAST%AeroFile
   InitInData_AD14%OutRootName  = p_FAST%OutFileRoot
   InitInData_AD14%WrSumFile    = p_FAST%SumPrint      
   InitInData_AD14%NumBl        = InitOutData_ED%NumBl
   InitInData_AD14%UseDWM       = p_FAST%UseDWM
   
   InitInData_AD14%DWM%IfW%InputFileName   = p_FAST%InflowFile
   
      ! Hub position and orientation (relative here, but does not need to be)

   InitInData_AD14%TurbineComponents%Hub%Position(:)      = y_ED%HubPtMotion14%Position(:,1) - y_ED%HubPtMotion14%Position(:,1)  ! bjj: was 0; mesh was changed by adding p_ED%HubHt to 3rd component
   InitInData_AD14%TurbineComponents%Hub%Orientation(:,:) = y_ED%HubPtMotion14%RefOrientation(:,:,1)
   InitInData_AD14%TurbineComponents%Hub%TranslationVel   = 0.0_ReKi ! bjj: we don't need this field
   InitInData_AD14%TurbineComponents%Hub%RotationVel      = 0.0_ReKi ! bjj: we don't need this field

      ! Blade root position and orientation (relative here, but does not need to be)

   IF (.NOT. ALLOCATED( InitInData_AD14%TurbineComponents%Blade ) ) THEN
      ALLOCATE( InitInData_AD14%TurbineComponents%Blade( InitInData_AD14%NumBl ), STAT = ErrStat )
      IF ( ErrStat /= 0 ) THEN
         ErrStat = ErrID_Fatal
         ErrMsg = ' Error allocating space for InitInData_AD%TurbineComponents%Blade.'
         RETURN
      ELSE
         ErrStat = ErrID_None !reset to ErrID_None, just in case ErrID_None /= 0
      END IF
   END IF

   DO K=1, InitInData_AD14%NumBl
      InitInData_AD14%TurbineComponents%Blade(K)%Position        = y_ED%BladeRootMotion14%Position(:,K)
      InitInData_AD14%TurbineComponents%Blade(K)%Orientation     = y_ED%BladeRootMotion14%RefOrientation(:,:,K)
      InitInData_AD14%TurbineComponents%Blade(K)%TranslationVel  = 0.0_ReKi ! bjj: we don't need this field
      InitInData_AD14%TurbineComponents%Blade(K)%RotationVel     = 0.0_ReKi ! bjj: we don't need this field      
   END DO
  

      ! Blade length
   IF (p_FAST%CompElast == Module_ED) THEN  ! note, we can't get here if we're using BeamDyn....
      InitInData_AD14%TurbineComponents%BladeLength = InitOutData_ED%BladeLength
   END IF
   
   
      ! Tower mesh ( here only because we currently need line2 meshes to contain the same nodes/elements )
      
   InitInData_AD14%NumTwrNodes = y_ED%TowerLn2Mesh%NNodes - 2
   IF (.NOT. ALLOCATED( InitInData_AD14%TwrNodeLocs ) ) THEN
      ALLOCATE( InitInData_AD14%TwrNodeLocs( 3, InitInData_AD14%NumTwrNodes ), STAT = ErrStat )
      IF ( ErrStat /= 0 ) THEN
         ErrStat = ErrID_Fatal
         ErrMsg = ' Error allocating space for InitInData_AD%TwrNodeLocs.'
         RETURN
      ELSE
         ErrStat = ErrID_None
      END IF
   END IF   
   
   IF ( InitInData_AD14%NumTwrNodes > 0 ) THEN
      InitInData_AD14%TwrNodeLocs = y_ED%TowerLn2Mesh%Position(:,1:InitInData_AD14%NumTwrNodes)  ! ED has extra nodes at beginning and top and bottom of tower
   END IF
   
      ! hub height         
   InitInData_AD14%HubHt = InitOutData_ED%HubHt
             

   RETURN
END SUBROUTINE AD_SetInitInput
!----------------------------------------------------------------------------------------------------------------------------------
!> This routine sets the number of subcycles (substeps) for modules at initialization, checking to make sure that their requested 
!! time step is valid.
SUBROUTINE SetModuleSubstepTime(ModuleID, p_FAST, y_FAST, ErrStat, ErrMsg)
   INTEGER(IntKi),           INTENT(IN   ) :: ModuleID            !< ID of the module to check time step and set
   TYPE(FAST_ParameterType), INTENT(INOUT) :: p_FAST              !< Parameters for the glue code
   TYPE(FAST_OutputFileType),INTENT(IN   ) :: y_FAST              !< Output variables for the glue code
   INTEGER(IntKi),           INTENT(  OUT) :: ErrStat             !< Error status of the operation
   CHARACTER(*),             INTENT(  OUT) :: ErrMsg              !< Error message if ErrStat /= ErrID_None

      
   ErrStat = ErrID_None
   ErrMsg  = "" 
   
   IF ( EqualRealNos( p_FAST%dt_module( ModuleID ), p_FAST%dt ) ) THEN
      p_FAST%n_substeps(ModuleID) = 1
   ELSE
      IF ( p_FAST%dt_module( ModuleID ) > p_FAST%dt ) THEN
         ErrStat = ErrID_Fatal
         ErrMsg = "The "//TRIM(y_FAST%Module_Ver(ModuleID)%Name)//" module time step ("//&
                          TRIM(Num2LStr(p_FAST%dt_module( ModuleID )))// &
                    " s) cannot be larger than FAST time step ("//TRIM(Num2LStr(p_FAST%dt))//" s)."
      ELSE
            ! calculate the number of subcycles:
         p_FAST%n_substeps(ModuleID) = NINT( p_FAST%dt / p_FAST%dt_module( ModuleID ) )
            
            ! let's make sure THE module DT is an exact integer divisor of the global (FAST) time step:
         IF ( .NOT. EqualRealNos( p_FAST%dt, p_FAST%dt_module( ModuleID ) * p_FAST%n_substeps(ModuleID) )  ) THEN
            ErrStat = ErrID_Fatal
            ErrMsg  = "The "//TRIM(y_FAST%Module_Ver(ModuleID)%Name)//" module time step ("//&
                              TRIM(Num2LStr(p_FAST%dt_module( ModuleID )))// &
                              " s) must be an integer divisor of the FAST time step ("//TRIM(Num2LStr(p_FAST%dt))//" s)."
         END IF
            
      END IF
   END IF      
                 
   RETURN
      
END SUBROUTINE SetModuleSubstepTime   
!----------------------------------------------------------------------------------------------------------------------------------
!> This writes data to the FAST summary file.
SUBROUTINE FAST_WrSum( p_FAST, y_FAST, MeshMapData, ErrStat, ErrMsg )

   TYPE(FAST_ParameterType), INTENT(IN)    :: p_FAST                             !< Glue-code simulation parameters
   TYPE(FAST_OutputFileType),INTENT(INOUT) :: y_FAST                             !< Glue-code simulation outputs (changes value of UnSum)
   TYPE(FAST_ModuleMapType), INTENT(IN)    :: MeshMapData                        !< Data for mapping between modules
   INTEGER(IntKi),           INTENT(OUT)   :: ErrStat                            !< Error status (level)
   CHARACTER(*),             INTENT(OUT)   :: ErrMsg                             !< Message describing error reported in ErrStat

      ! local variables
   REAL(ReKi)                              :: TmpRate                            ! temporary rate for vtk output
   INTEGER(IntKi)                          :: I                                  ! temporary counter
   INTEGER(IntKi)                          :: J                                  ! temporary counter
   INTEGER(IntKi)                          :: Module_Number                      ! loop counter through the modules
   CHARACTER(200)                          :: Fmt                                ! temporary format string
   CHARACTER(200)                          :: DescStr                            ! temporary string to write text
   CHARACTER(*), PARAMETER                 :: NotUsedTxt = " [not called]"       ! text written if a module is not called
   CHARACTER(ChanLen)                      :: ChanTxt(2)                         ! temp strings to help with formatting with unknown ChanLen size
   
      ! Get a unit number and open the file:

   CALL GetNewUnit( y_FAST%UnSum, ErrStat, ErrMsg )
      IF ( ErrStat >= AbortErrLev ) RETURN

   CALL OpenFOutFile ( y_FAST%UnSum, TRIM(p_FAST%OutFileRoot)//'.sum', ErrStat, ErrMsg )
      IF ( ErrStat >= AbortErrLev ) RETURN

         ! Add some file information:

   !.......................... Module Versions .....................................................
   !bjj: modules in this list are ordered by the order they are specified in the FAST input file

   WRITE (y_FAST%UnSum,'(/A)') 'FAST Summary File'
   WRITE (y_FAST%UnSum,'(/A)')  TRIM( y_FAST%FileDescLines(1) )

   WRITE (y_FAST%UnSum,'(2X,A)'   )  'compiled with'
   Fmt = '(4x,A)'
   WRITE (y_FAST%UnSum,Fmt)  TRIM( GetNVD(        NWTC_Ver ) )
   WRITE (y_FAST%UnSum,Fmt)  TRIM( GetNVD( y_FAST%Module_Ver( Module_ED )   ) )

   DescStr = GetNVD( y_FAST%Module_Ver( Module_BD ) )
   IF ( p_FAST%CompElast /= Module_BD ) DescStr = TRIM(DescStr)//NotUsedTxt
   WRITE (y_FAST%UnSum,Fmt)  TRIM( DescStr )
      
   DescStr = GetNVD( y_FAST%Module_Ver( Module_IfW ) )
   IF ( p_FAST%CompInflow /= Module_IfW ) DescStr = TRIM(DescStr)//NotUsedTxt
   WRITE (y_FAST%UnSum,Fmt)  TRIM( DescStr )
   
   ! I'm not going to write the openfoam module info to the summary file
   !DescStr = GetNVD( y_FAST%Module_Ver( Module_OpFM ) )
   !IF ( p_FAST%CompInflow /= Module_OpFM ) DescStr = TRIM(DescStr)//NotUsedTxt
   !WRITE (y_FAST%UnSum,Fmt)  TRIM( DescStr )
      
   DescStr = GetNVD( y_FAST%Module_Ver( Module_AD14 ) )
   IF ( p_FAST%CompAero /= Module_AD14 ) DescStr = TRIM(DescStr)//NotUsedTxt
   WRITE (y_FAST%UnSum,Fmt)  TRIM( DescStr )
      
   DescStr = GetNVD( y_FAST%Module_Ver( Module_AD ) )
   IF ( p_FAST%CompAero /= Module_AD ) DescStr = TRIM(DescStr)//NotUsedTxt
   WRITE (y_FAST%UnSum,Fmt)  TRIM( DescStr )
     
   DescStr = GetNVD( y_FAST%Module_Ver( Module_SrvD ) )
   IF ( p_FAST%CompServo /= Module_SrvD ) DescStr = TRIM(DescStr)//NotUsedTxt
   WRITE (y_FAST%UnSum,Fmt)  TRIM( DescStr )  
   
   DescStr = GetNVD( y_FAST%Module_Ver( Module_HD ) )
   IF ( p_FAST%CompHydro /= Module_HD  ) DescStr = TRIM(DescStr)//NotUsedTxt
   WRITE (y_FAST%UnSum,Fmt)  TRIM( DescStr )
   
   DescStr = GetNVD( y_FAST%Module_Ver( Module_SD ) )
   IF ( p_FAST%CompSub /= Module_SD ) DescStr = TRIM(DescStr)//NotUsedTxt
   WRITE (y_FAST%UnSum,Fmt)  TRIM( DescStr )
   
   DescStr = GetNVD( y_FAST%Module_Ver( Module_ExtPtfm ) )
   IF ( p_FAST%CompSub /= Module_ExtPtfm ) DescStr = TRIM(DescStr)//NotUsedTxt
   WRITE (y_FAST%UnSum,Fmt)  TRIM( DescStr )
   
   DescStr = GetNVD( y_FAST%Module_Ver( Module_MAP ) )
   IF ( p_FAST%CompMooring /= Module_MAP ) DescStr = TRIM(DescStr)//NotUsedTxt
   WRITE (y_FAST%UnSum,Fmt)  TRIM( DescStr )

   DescStr = GetNVD( y_FAST%Module_Ver( Module_FEAM ) )
   IF ( p_FAST%CompMooring /= Module_FEAM ) DescStr = TRIM(DescStr)//NotUsedTxt
   WRITE (y_FAST%UnSum,Fmt)  TRIM( DescStr )
   
   DescStr = GetNVD( y_FAST%Module_Ver( Module_MD ) )
   IF ( p_FAST%CompMooring /= Module_MD ) DescStr = TRIM(DescStr)//NotUsedTxt
   WRITE (y_FAST%UnSum,Fmt)  TRIM( DescStr )
   
   DescStr = GetNVD( y_FAST%Module_Ver( Module_Orca ) )
   IF ( p_FAST%CompMooring /= Module_Orca ) DescStr = TRIM(DescStr)//NotUsedTxt
   WRITE (y_FAST%UnSum,Fmt)  TRIM( DescStr )
   
   DescStr = GetNVD( y_FAST%Module_Ver( Module_IceF ) )
   IF ( p_FAST%CompIce /= Module_IceF ) DescStr = TRIM(DescStr)//NotUsedTxt
   WRITE (y_FAST%UnSum,Fmt)  TRIM( DescStr )
   
   DescStr = GetNVD( y_FAST%Module_Ver( Module_IceD ) )
   IF ( p_FAST%CompIce /= Module_IceD ) DescStr = TRIM(DescStr)//NotUsedTxt
   WRITE (y_FAST%UnSum,Fmt)  TRIM( DescStr )
   
   
   !.......................... Information from FAST input File ......................................
! OTHER information we could print here:   
! current working directory
! output file root name
! output file time step
! output file format (text/binary)
! coupling method

   SELECT CASE ( p_FAST%TurbineType )
   CASE ( Type_LandBased )
      DescStr = 'Modeling a land-based turbine'
   CASE ( Type_Offshore_Fixed )
      DescStr = 'Modeling a fixed-bottom offshore turbine'
   CASE ( Type_Offshore_Floating )
      DescStr = 'Modeling a floating offshore turbine'
   CASE DEFAULT ! This should never happen
      DescStr=""
   END SELECT                  
   WRITE(y_FAST%UnSum,'(//A)') TRIM(DescStr)

   WRITE (y_FAST%UnSum,'(A)' )   'Description from the FAST input file: '
   WRITE (y_FAST%UnSum,'(2X,A)')  TRIM(p_FAST%FTitle)

   !.......................... Requested Features ...................................................
   
   SELECT CASE ( p_FAST%InterpOrder )
   CASE (0)
      DescStr = ' (nearest neighbor)'
   CASE (1)
      DescStr = ' (linear)'
   CASE (2)
      DescStr = ' (quadratic)'
   CASE DEFAULT 
      DescStr = ' ( )'
   END SELECT               
   
   WRITE(y_FAST%UnSum,'(/A,I1,A)'  ) 'Interpolation order for input/output time histories: ', p_FAST%InterpOrder, TRIM(DescStr)
   WRITE(y_FAST%UnSum,'( A,I2)'    ) 'Number of correction iterations: ', p_FAST%NumCrctn
   
      
   !.......................... Information About Coupling ...................................................
      
   IF ( ALLOCATED( MeshMapData%Jacobian_Opt1 ) ) then ! we're using option 1
      
      IF ( p_FAST%CompSub /= Module_None .OR. p_FAST%CompElast == Module_BD .OR. p_FAST%CompMooring == Module_Orca ) THEN  ! SubDyn-BeamDyn-HydroDyn-ElastoDyn-ExtPtfm
         DescStr = 'ElastoDyn, SubDyn, HydroDyn, OrcaFlex, ExtPtfm_MCKF, and/or BeamDyn'                  
      ELSE ! IF ( p_FAST%CompHydro == Module_HD ) THEN
         DescStr = "ElastoDyn to HydroDyn"
      END IF
                  
      WRITE(y_FAST%UnSum,'( A,I6)'  ) 'Number of rows in Jacobian matrix used for coupling '//TRIM(DescStr)//': ', &
                                       SIZE(MeshMapData%Jacobian_Opt1, 1)
   END IF

   !.......................... Time step information: ...................................................
   
   WRITE (y_FAST%UnSum,'(//,2X,A)') " Requested Time Steps  "
   WRITE (y_FAST%UnSum,   '(2X,A)') "-------------------------------------------------"
   Fmt = '(2X,A17,2X,A15,2X,A13)'
   WRITE (y_FAST%UnSum, Fmt ) "Component        ", "Time Step (s)  ", "Subcycles (-)"
   WRITE (y_FAST%UnSum, Fmt ) "-----------------", "---------------", "-------------"
   Fmt = '(2X,A17,2X,'//TRIM(p_FAST%OutFmt)//',:,T37,2X,I8,:,A)'
   WRITE (y_FAST%UnSum, Fmt ) "FAST (glue code) ", p_FAST%DT
   DO Module_Number=1,NumModules
      IF (p_FAST%ModuleInitialized(Module_Number)) THEN
         WRITE (y_FAST%UnSum, Fmt ) y_FAST%Module_Ver(Module_Number)%Name, p_FAST%DT_module(Module_Number), p_FAST%n_substeps(Module_Number)
      END IF
   END DO
   IF ( NINT( p_FAST%DT_out / p_FAST%DT )  == 1_IntKi ) THEN
      WRITE (y_FAST%UnSum, Fmt ) "FAST output files", p_FAST%DT_out, 1_IntKi   ! we'll write "1" instead of "1^-1"
   ELSE
      WRITE (y_FAST%UnSum, Fmt ) "FAST output files", p_FAST%DT_out, NINT( p_FAST%DT_out / p_FAST%DT ),"^-1"
   END IF

   IF (p_FAST%WrVTK == VTK_Animate) THEN
      
      TmpRate = p_FAST%DT*p_FAST%n_VTKTime
      
      IF ( p_FAST%n_VTKTime == 1_IntKi ) THEN
         WRITE (y_FAST%UnSum, Fmt ) "VTK output files ", p_FAST%DT, 1_IntKi   ! we'll write "1" instead of "1^-1"
      ELSE
         WRITE (y_FAST%UnSum, Fmt ) "VTK output files ", TmpRate, p_FAST%n_VTKTime,"^-1"
      END IF
      
      ! bjj: fix this; possibly add names of which files will be generated?
      if (p_FAST%WrVTK == VTK_Animate) then
         Fmt = '(2X,A17,2X,'//TRIM(p_FAST%OutFmt)//',:,T37,:,A)'

         WRITE (y_FAST%UnSum,'(//,2X,A)') " Requested Visualization Output"
         WRITE (y_FAST%UnSum,   '(2X,A)') "-------------------------------------------------"
         WRITE (y_FAST%UnSum,     Fmt   ) "Frame rate", 1.0_DbKi/TmpRate, " fps"
      end if
      
   END IF

   
   !.......................... Requested Output Channels ............................................

   WRITE (y_FAST%UnSum,'(//,2X,A)') " Requested Channels in FAST Output File(s)  "
   WRITE (y_FAST%UnSum,   '(2X,A)') "--------------------------------------------"
   Fmt = '(2X,A6,2(2X,A'//TRIM(num2lstr(ChanLen))//'),2X,A)'
   ChanTxt(1) = 'Name'
   ChanTxt(2) = 'Units'
   WRITE (y_FAST%UnSum, Fmt ) "Number", ChanTxt, "Generated by"
   ChanTxt = '--------------------' !this ought to be sufficiently long
   WRITE (y_FAST%UnSum, Fmt ) "------", ChanTxt, "------------"

   Fmt = '(4X,I4,2(2X,A'//TRIM(num2lstr(ChanLen))//'),2X,A)'
   I = 1
   WRITE (y_FAST%UnSum, Fmt ) I, y_FAST%ChannelNames(I), y_FAST%ChannelUnits(I), TRIM(FAST_Ver%Name)

   
   DO Module_Number = 1,NumModules
      DO J = 1,y_FAST%numOuts( Module_Number )
         I = I + 1
         WRITE (y_FAST%UnSum, Fmt ) I, y_FAST%ChannelNames(I), y_FAST%ChannelUnits(I), TRIM(y_FAST%Module_Ver( Module_Number )%Name)
      END DO
   END DO
      
   
   !.......................... End of Summary File ............................................
   
   ! bjj: note that I'm not closing the summary file here, though at the present time we don't write to this file again.
   ! In the future, we may want to write additional information to this file during the simulation.
   ! bjj 4/21/2015: closing the file now because of restart. If it needs to be open later, we can change it again.
   
   CLOSE( y_FAST%UnSum )        
   y_FAST%UnSum = -1

END SUBROUTINE FAST_WrSum
!----------------------------------------------------------------------------------------------------------------------------------

!++++++++++++++++++++++++++++++++++++++++++++++++++++++++++++++++++++++++++++++++++++++++++++++++++++++++++++++++++++++++++++++++++
! TIME-STEP SOLVER ROUTINES (includes initialization after first call to calcOutput at t=0)
!++++++++++++++++++++++++++++++++++++++++++++++++++++++++++++++++++++++++++++++++++++++++++++++++++++++++++++++++++++++++++++++++++
!> Routine that calls FAST_Solution0 for one instance of a Turbine data structure. This is a separate subroutine so that the FAST 
!! driver programs do not need to change or operate on the individual module level. 
SUBROUTINE FAST_Solution0_T(Turbine, ErrStat, ErrMsg)

   TYPE(FAST_TurbineType),   INTENT(INOUT) :: Turbine             !< all data for one instance of a turbine
   INTEGER(IntKi),           INTENT(  OUT) :: ErrStat             !< Error status of the operation
   CHARACTER(*),             INTENT(  OUT) :: ErrMsg              !< Error message if ErrStat /= ErrID_None


      CALL FAST_Solution0(Turbine%p_FAST, Turbine%y_FAST, Turbine%m_FAST, &
                     Turbine%ED, Turbine%BD, Turbine%SrvD, Turbine%AD14, Turbine%AD, Turbine%IfW, Turbine%OpFM, &
                     Turbine%HD, Turbine%SD, Turbine%ExtPtfm, Turbine%MAP, Turbine%FEAM, Turbine%MD, Turbine%Orca, &
                     Turbine%IceF, Turbine%IceD, Turbine%MeshMapData, ErrStat, ErrMsg )
      
END SUBROUTINE FAST_Solution0_T
!----------------------------------------------------------------------------------------------------------------------------------
!> Routine that calls CalcOutput for the first time of the simulation (at t=0). After the initial solve, data arrays are initialized.
SUBROUTINE FAST_Solution0(p_FAST, y_FAST, m_FAST, ED, BD, SrvD, AD14, AD, IfW, OpFM, HD, SD, ExtPtfm, &
                          MAPp, FEAM, MD, Orca, IceF, IceD, MeshMapData, ErrStat, ErrMsg )

   TYPE(FAST_ParameterType), INTENT(IN   ) :: p_FAST              !< Parameters for the glue code
   TYPE(FAST_OutputFileType),INTENT(INOUT) :: y_FAST              !< Output variables for the glue code
   TYPE(FAST_MiscVarType),   INTENT(INOUT) :: m_FAST              !< Miscellaneous variables
     
   TYPE(ElastoDyn_Data),     INTENT(INOUT) :: ED                  !< ElastoDyn data
   TYPE(BeamDyn_Data),       INTENT(INOUT) :: BD                  !< BeamDyn data
   TYPE(ServoDyn_Data),      INTENT(INOUT) :: SrvD                !< ServoDyn data
   TYPE(AeroDyn14_Data),     INTENT(INOUT) :: AD14                !< AeroDyn14 data
   TYPE(AeroDyn_Data),       INTENT(INOUT) :: AD                  !< AeroDyn data
   TYPE(InflowWind_Data),    INTENT(INOUT) :: IfW                 !< InflowWind data
   TYPE(OpenFOAM_Data),      INTENT(INOUT) :: OpFM                !< OpenFOAM data
   TYPE(HydroDyn_Data),      INTENT(INOUT) :: HD                  !< HydroDyn data
   TYPE(SubDyn_Data),        INTENT(INOUT) :: SD                  !< SubDyn data
   TYPE(ExtPtfm_Data),       INTENT(INOUT) :: ExtPtfm             !< ExtPtfm_MCKF data
   TYPE(MAP_Data),           INTENT(INOUT) :: MAPp                !< MAP data
   TYPE(FEAMooring_Data),    INTENT(INOUT) :: FEAM                !< FEAMooring data
   TYPE(MoorDyn_Data),       INTENT(INOUT) :: MD                  !< Data for the MoorDyn module
   TYPE(OrcaFlex_Data),      INTENT(INOUT) :: Orca                !< OrcaFlex interface data
   TYPE(IceFloe_Data),       INTENT(INOUT) :: IceF                !< IceFloe data
   TYPE(IceDyn_Data),        INTENT(INOUT) :: IceD                !< All the IceDyn data used in time-step loop

   TYPE(FAST_ModuleMapType), INTENT(INOUT) :: MeshMapData         !< Data for mapping between modules
      
   INTEGER(IntKi),           INTENT(  OUT) :: ErrStat             !< Error status of the operation
   CHARACTER(*),             INTENT(  OUT) :: ErrMsg              !< Error message if ErrStat /= ErrID_None
   
   ! local variables
   INTEGER(IntKi), PARAMETER               :: n_t_global = -1     ! loop counter
   
   INTEGER(IntKi)                          :: ErrStat2
   CHARACTER(ErrMsgLen)                    :: ErrMsg2
   CHARACTER(*), PARAMETER                 :: RoutineName = 'FAST_Solution0'

   
   !NOTE: m_FAST%t_global is t_initial in this routine
   
   ErrStat = ErrID_None
   ErrMsg  = ""
   
   IF (p_FAST%WrSttsTime) then
      CALL SimStatus_FirstTime( m_FAST%TiLstPrn, m_FAST%PrevClockTime, m_FAST%SimStrtTime, m_FAST%UsrTime2, m_FAST%t_global, p_FAST%TMax, p_FAST%TDesc )
   END IF
   

   ! Solve input-output relations; this section of code corresponds to Eq. (35) in Gasmi et al. (2013)
   ! This code will be specific to the underlying modules
   
#ifdef SOLVE_OPTION_1_BEFORE_2
! used for Option 1 before Option 2:

   IF ( p_FAST%CompSub /= Module_None .OR. p_FAST%CompHydro == Module_HD ) THEN
   ! Because SubDyn needs a better initial guess from ElastoDyn, we'll add an additional call to ED_CalcOutput to get them:
   ! (we'll do the same for HydroDyn, though I'm not sure it's as critical)
   
      CALL ED_CalcOutput( m_FAST%t_global, ED%Input(1), ED%p, ED%x(STATE_CURR), ED%xd(STATE_CURR), ED%z(STATE_CURR), ED%OtherSt(STATE_CURR), &
                          ED%Output(1), ED%m, ErrStat2, ErrMsg2 )
         CALL SetErrStat(ErrStat2, ErrMsg2, ErrStat, ErrMsg, RoutineName )
      
      CALL Transfer_ED_to_HD_SD_BD_Mooring( p_FAST, ED%Output(1), HD%Input(1), SD%Input(1), ExtPtfm%Input(1), &
                                            MAPp%Input(1), FEAM%Input(1), MD%Input(1), &
                                            Orca%Input(1), BD%Input(1,:), MeshMapData, ErrStat2, ErrMsg2 )         
         CALL SetErrStat(ErrStat2, ErrMsg2, ErrStat, ErrMsg, RoutineName )
               
   END IF   
#endif   

      ! the initial ServoDyn and IfW/Lidar inputs from Simulink:
   IF ( p_FAST%CompServo == Module_SrvD ) CALL SrvD_SetExternalInputs( p_FAST, m_FAST, SrvD%Input(1) )   
   IF ( p_FAST%CompInflow == Module_IfW ) CALL IfW_SetExternalInputs( IfW%p, m_FAST, ED%Output(1), IfW%Input(1) )  

   CALL CalcOutputs_And_SolveForInputs(  n_t_global, m_FAST%t_global,  STATE_CURR, m_FAST%calcJacobian, m_FAST%NextJacCalcTime, &
                        p_FAST, m_FAST, ED, BD, SrvD, AD14, AD, IfW, OpFM, HD, SD, ExtPtfm, &
                        MAPp, FEAM, MD, Orca, IceF, IceD, MeshMapData, ErrStat2, ErrMsg2 )
      CALL SetErrStat(ErrStat2, ErrMsg2, ErrStat, ErrMsg, RoutineName )
   
            
   !----------------------------------------------------------------------------------------
   ! Check to see if we should output data this time step:
   !----------------------------------------------------------------------------------------

   CALL WriteOutputToFile(0, m_FAST%t_global, p_FAST, y_FAST, ED, BD, AD14, AD, IfW, OpFM, HD, SD, ExtPtfm, SrvD, MAPp, FEAM, MD, Orca, IceF, IceD, MeshMapData, ErrStat2, ErrMsg2)   
      CALL SetErrStat(ErrStat2, ErrMsg2, ErrStat, ErrMsg, RoutineName )

      ! turn off VTK output when
   if (p_FAST%WrVTK == VTK_InitOnly) then
      ! Write visualization data for initialization (and also note that we're ignoring any errors that occur doing so)

      IF ( p_FAST%VTK_Type == VTK_Surf ) THEN
         CALL WrVTK_Surfaces(m_FAST%t_global, p_FAST, y_FAST, MeshMapData, ED, BD, AD14, AD, IfW, OpFM, HD, SD, SrvD, MAPp, FEAM, MD, Orca, IceF, IceD)            
      ELSE IF ( p_FAST%VTK_Type == VTK_Basic ) THEN
         CALL WrVTK_BasicMeshes(p_FAST, y_FAST, MeshMapData, ED, BD, AD14, AD, IfW, OpFM, HD, SD, SrvD, MAPp, FEAM, MD, Orca, IceF, IceD)            
      ELSE IF ( p_FAST%VTK_Type == VTK_All ) THEN
         CALL WrVTK_AllMeshes(p_FAST, y_FAST, MeshMapData, ED, BD, AD14, AD, IfW, OpFM, HD, SD, ExtPtfm, SrvD, MAPp, FEAM, MD, Orca, IceF, IceD)                                 
      ELSE IF (p_FAST%VTK_Type==VTK_Old) THEN
         CALL WriteInputMeshesToFile( ED%Input(1), AD%Input(1), SD%Input(1), HD%Input(1), MAPp%Input(1), BD%Input(1,:), TRIM(p_FAST%OutFileRoot)//'.InputMeshes.bin', ErrStat2, ErrMsg2)                                    
   !unOut = -1
   !CALL MeshWrBin ( unOut, AD%y%BladeLoad(2), ErrStat2, ErrMsg2, 'AD_2_ED_loads.bin');  IF (ErrStat2 /= ErrID_None) CALL WrScr(TRIM(ErrMsg2))
   !CALL MeshWrBin ( unOut, ED%Input(1)%BladePtLoads(2),ErrStat2, ErrMsg2, 'AD_2_ED_loads.bin');  IF (ErrStat2 /= ErrID_None) CALL WrScr(TRIM(ErrMsg2))            
   !CALL MeshMapWrBin( unOut, AD%y%BladeLoad(2), ED%Input(1)%BladePtLoads(2), MeshMapData%AD_L_2_BDED_B(2), ErrStat2, ErrMsg2, 'AD_2_ED_loads.bin' );  IF (ErrStat2 /= ErrID_None) CALL WrScr(TRIM(ErrMsg2))
   !close( unOut )
      END IF
         
      y_FAST%VTK_count = y_FAST%VTK_count + 1
         
   end if      

                  
   !...............
   ! Copy values of these initial guesses for interpolation/extrapolation and 
   ! initialize predicted states for j_pc loop (use MESH_NEWCOPY here so we can use MESH_UPDATE copy later)
   !...............
         
   ! Initialize Input-Output arrays for interpolation/extrapolation:

   CALL FAST_InitIOarrays( m_FAST%t_global, p_FAST, y_FAST, m_FAST, ED, BD, SrvD, AD14, AD, IfW, HD, SD, ExtPtfm, &
                           MAPp, FEAM, MD, Orca, IceF, IceD, ErrStat2, ErrMsg2 )
      CALL SetErrStat(ErrStat2, ErrMsg2, ErrStat, ErrMsg, RoutineName )
         

END SUBROUTINE FAST_Solution0
!----------------------------------------------------------------------------------------------------------------------------------
!> This routine initializes the input and output arrays stored for extrapolation. They are initialized after the first input-output solve so that the first
!! extrapolations are used with values from the solution, not just initial guesses. It also creates new copies of the state variables, which need to 
!! be stored for the predictor-corrector loop.
SUBROUTINE FAST_InitIOarrays( t_initial, p_FAST, y_FAST, m_FAST, ED, BD, SrvD, AD14, AD, IfW, HD, SD, ExtPtfm, &
                              MAPp, FEAM, MD, Orca, IceF, IceD, ErrStat, ErrMsg )

   REAL(DbKi),               INTENT(IN   ) :: t_initial           !< start time of the simulation 
   TYPE(FAST_ParameterType), INTENT(IN   ) :: p_FAST              !< Parameters for the glue code
   TYPE(FAST_OutputFileType),INTENT(IN   ) :: y_FAST              !< Output variables for the glue code
   TYPE(FAST_MiscVarType),   INTENT(IN   ) :: m_FAST              !< Miscellaneous variables
     
   TYPE(ElastoDyn_Data),     INTENT(INOUT) :: ED                  !< ElastoDyn data
   TYPE(BeamDyn_Data),       INTENT(INOUT) :: BD                  !< BeamDyn data
   TYPE(ServoDyn_Data),      INTENT(INOUT) :: SrvD                !< ServoDyn data
   TYPE(AeroDyn14_Data),     INTENT(INOUT) :: AD14                !< AeroDyn v14 data
   TYPE(AeroDyn_Data),       INTENT(INOUT) :: AD                  !< AeroDyn data
   TYPE(InflowWind_Data),    INTENT(INOUT) :: IfW                 !< InflowWind data
   TYPE(HydroDyn_Data),      INTENT(INOUT) :: HD                  !< HydroDyn data
   TYPE(SubDyn_Data),        INTENT(INOUT) :: SD                  !< SubDyn data
   TYPE(ExtPtfm_Data),       INTENT(INOUT) :: ExtPtfm             !< ExtPtfm_MCKF data
   TYPE(MAP_Data),           INTENT(INOUT) :: MAPp                !< MAP data
   TYPE(FEAMooring_Data),    INTENT(INOUT) :: FEAM                !< FEAMooring data
   TYPE(MoorDyn_Data),       INTENT(INOUT) :: MD                  !< MoorDyn data
   TYPE(OrcaFlex_Data),      INTENT(INOUT) :: Orca                !< OrcaFlex interface data
   TYPE(IceFloe_Data),       INTENT(INOUT) :: IceF                !< IceFloe data
   TYPE(IceDyn_Data),        INTENT(INOUT) :: IceD                !< All the IceDyn data used in time-step loop
      
   INTEGER(IntKi),           INTENT(  OUT) :: ErrStat             !< Error status of the operation
   CHARACTER(*),             INTENT(  OUT) :: ErrMsg              !< Error message if ErrStat /= ErrID_None

   ! local variables
   INTEGER(IntKi)                          :: i, j, k             ! loop counters
   INTEGER(IntKi)                          :: ErrStat2
   CHARACTER(ErrMsgLen)                    :: ErrMsg2
   CHARACTER(*), PARAMETER                 :: RoutineName = 'FAST_InitIOarrays'       
   
   
   ErrStat = ErrID_None
   ErrMsg  = ""
   
   ! We fill ED%InputTimes with negative times, but the ED%Input values are identical for each of those times; this allows
   ! us to use, e.g., quadratic interpolation that effectively acts as a zeroth-order extrapolation and first-order extrapolation
   ! for the first and second time steps.  (The interpolation order in the ExtrapInput routines are determined as
   ! order = SIZE(ED%Input)

   DO j = 1, p_FAST%InterpOrder + 1
      ED%InputTimes(j) = t_initial - (j - 1) * p_FAST%dt
      !ED_OutputTimes(j) = t_initial - (j - 1) * dt
   END DO

   DO j = 2, p_FAST%InterpOrder + 1
      CALL ED_CopyInput (ED%Input(1),  ED%Input(j),  MESH_NEWCOPY, Errstat2, ErrMsg2)
         CALL SetErrStat( Errstat2, ErrMsg2, ErrStat, ErrMsg, RoutineName )
      
      CALL ED_CopyOutput (ED%Output(1), ED%Output(j), MESH_NEWCOPY, Errstat2, ErrMsg2) !BJJ: THIS IS REALLY ONLY NECESSARY FOR ED-HD COUPLING AT THE MOMENT
         CALL SetErrStat( Errstat2, ErrMsg2, ErrStat, ErrMsg, RoutineName )
   END DO
   CALL ED_CopyInput (ED%Input(1),  ED%u,  MESH_NEWCOPY, Errstat2, ErrMsg2) ! do this to initialize meshes/allocatable arrays for output of ExtrapInterp routine
      CALL SetErrStat( Errstat2, ErrMsg2, ErrStat, ErrMsg, RoutineName )
   CALL ED_CopyOutput (ED%Output(1), ED%y, MESH_NEWCOPY, Errstat2, ErrMsg2) ! do this to initialize meshes/allocatable arrays for output of ExtrapInterp routine
      CALL SetErrStat( Errstat2, ErrMsg2, ErrStat, ErrMsg, RoutineName )   
   
      
      ! Initialize predicted states for j_pc loop:
   CALL ED_CopyContState   (ED%x( STATE_CURR), ED%x( STATE_PRED), MESH_NEWCOPY, Errstat2, ErrMsg2)
      CALL SetErrStat( Errstat2, ErrMsg2, ErrStat, ErrMsg, RoutineName )
   CALL ED_CopyDiscState   (ED%xd(STATE_CURR), ED%xd(STATE_PRED), MESH_NEWCOPY, Errstat2, ErrMsg2)  
      CALL SetErrStat( Errstat2, ErrMsg2, ErrStat, ErrMsg, RoutineName )
   CALL ED_CopyConstrState (ED%z( STATE_CURR), ED%z( STATE_PRED), MESH_NEWCOPY, Errstat2, ErrMsg2)
      CALL SetErrStat( Errstat2, ErrMsg2, ErrStat, ErrMsg, RoutineName )   
   CALL ED_CopyOtherState (ED%OtherSt( STATE_CURR), ED%OtherSt( STATE_PRED), MESH_NEWCOPY, Errstat2, ErrMsg2)
      CALL SetErrStat( Errstat2, ErrMsg2, ErrStat, ErrMsg, RoutineName )   
      
   
   IF  (p_FAST%CompElast == Module_BD ) THEN      

      DO k = 1,p_FAST%nBeams
         
            ! Copy values for interpolation/extrapolation:
         DO j = 1, p_FAST%InterpOrder + 1
            BD%InputTimes(j,k) = t_initial - (j - 1) * p_FAST%dt
         END DO

         DO j = 2, p_FAST%InterpOrder + 1
            CALL BD_CopyInput (BD%Input(1,k),  BD%Input(j,k),  MESH_NEWCOPY, Errstat2, ErrMsg2)
               CALL SetErrStat( Errstat2, ErrMsg2, ErrStat, ErrMsg, RoutineName )
         END DO
         CALL BD_CopyInput (BD%Input(1,k),  BD%u(k),  MESH_NEWCOPY, Errstat2, ErrMsg2) ! do this to initialize meshes/allocatable arrays for output of ExtrapInterp routine
            CALL SetErrStat( Errstat2, ErrMsg2, ErrStat, ErrMsg, RoutineName )      
                               
                     
            ! Initialize predicted states for j_pc loop:
         CALL BD_CopyContState   (BD%x( k,STATE_CURR), BD%x( k,STATE_PRED), MESH_NEWCOPY, Errstat2, ErrMsg2)
            CALL SetErrStat( Errstat2, ErrMsg2, ErrStat, ErrMsg, RoutineName )
         CALL BD_CopyDiscState   (BD%xd(k,STATE_CURR), BD%xd(k,STATE_PRED), MESH_NEWCOPY, Errstat2, ErrMsg2)  
            CALL SetErrStat( Errstat2, ErrMsg2, ErrStat, ErrMsg, RoutineName )
         CALL BD_CopyConstrState (BD%z( k,STATE_CURR), BD%z( k,STATE_PRED), MESH_NEWCOPY, Errstat2, ErrMsg2)
            CALL SetErrStat( Errstat2, ErrMsg2, ErrStat, ErrMsg, RoutineName )
         CALL BD_CopyOtherState (BD%OtherSt( k,STATE_CURR), BD%OtherSt( k,STATE_PRED), MESH_NEWCOPY, Errstat2, ErrMsg2)
            CALL SetErrStat( Errstat2, ErrMsg2, ErrStat, ErrMsg, RoutineName )
         
      END DO ! nBeams
      
   END IF ! CompElast            
      
   
   IF ( p_FAST%CompServo == Module_SrvD ) THEN      
      ! Initialize Input-Output arrays for interpolation/extrapolation:
         
      DO j = 1, p_FAST%InterpOrder + 1
         SrvD%InputTimes(j) = t_initial - (j - 1) * p_FAST%dt
         !SrvD_OutputTimes(j) = t_initial - (j - 1) * dt
      END DO

      DO j = 2, p_FAST%InterpOrder + 1
         CALL SrvD_CopyInput (SrvD%Input(1),  SrvD%Input(j),  MESH_NEWCOPY, Errstat2, ErrMsg2)
            CALL SetErrStat( Errstat2, ErrMsg2, ErrStat, ErrMsg, RoutineName )
      END DO
      CALL SrvD_CopyInput (SrvD%Input(1),  SrvD%u,  MESH_NEWCOPY, Errstat2, ErrMsg2) ! do this to initialize meshes/allocatable arrays for output of ExtrapInterp routine
         CALL SetErrStat( Errstat2, ErrMsg2, ErrStat, ErrMsg, RoutineName )
   
         ! Initialize predicted states for j_pc loop:
      CALL SrvD_CopyContState   (SrvD%x( STATE_CURR), SrvD%x( STATE_PRED), MESH_NEWCOPY, Errstat2, ErrMsg2)
         CALL SetErrStat( Errstat2, ErrMsg2, ErrStat, ErrMsg, RoutineName )
      CALL SrvD_CopyDiscState   (SrvD%xd(STATE_CURR), SrvD%xd(STATE_PRED), MESH_NEWCOPY, Errstat2, ErrMsg2)  
         CALL SetErrStat( Errstat2, ErrMsg2, ErrStat, ErrMsg, RoutineName )
      CALL SrvD_CopyConstrState (SrvD%z( STATE_CURR), SrvD%z( STATE_PRED), MESH_NEWCOPY, Errstat2, ErrMsg2)
         CALL SetErrStat( Errstat2, ErrMsg2, ErrStat, ErrMsg, RoutineName )
      CALL SrvD_CopyOtherState( SrvD%OtherSt(STATE_CURR), SrvD%OtherSt(STATE_PRED), MESH_NEWCOPY, Errstat2, ErrMsg2)
            CALL SetErrStat( Errstat2, ErrMsg2, ErrStat, ErrMsg, RoutineName )   
         
   END IF ! CompServo
   
   
   IF ( p_FAST%CompAero == Module_AD14 ) THEN      
         ! Copy values for interpolation/extrapolation:

      DO j = 1, p_FAST%InterpOrder + 1
         AD14%InputTimes(j) = t_initial - (j - 1) * p_FAST%dt
      END DO

      DO j = 2, p_FAST%InterpOrder + 1
         CALL AD14_CopyInput (AD14%Input(1),  AD14%Input(j),  MESH_NEWCOPY, Errstat2, ErrMsg2)
            CALL SetErrStat( Errstat2, ErrMsg2, ErrStat, ErrMsg, RoutineName )
      END DO
      CALL AD14_CopyInput (AD14%Input(1),  AD14%u,  MESH_NEWCOPY, Errstat2, ErrMsg2) ! do this to initialize meshes/allocatable arrays for output of ExtrapInterp routine
         CALL SetErrStat( Errstat2, ErrMsg2, ErrStat, ErrMsg, RoutineName )


         ! Initialize predicted states for j_pc loop:
      CALL AD14_CopyContState   (AD14%x( STATE_CURR), AD14%x( STATE_PRED), MESH_NEWCOPY, Errstat2, ErrMsg2)
         CALL SetErrStat( Errstat2, ErrMsg2, ErrStat, ErrMsg, RoutineName )
      CALL AD14_CopyDiscState   (AD14%xd(STATE_CURR), AD14%xd(STATE_PRED), MESH_NEWCOPY, Errstat2, ErrMsg2)  
         CALL SetErrStat( Errstat2, ErrMsg2, ErrStat, ErrMsg, RoutineName )
      CALL AD14_CopyConstrState (AD14%z( STATE_CURR), AD14%z( STATE_PRED), MESH_NEWCOPY, Errstat2, ErrMsg2)
         CALL SetErrStat( Errstat2, ErrMsg2, ErrStat, ErrMsg, RoutineName )      
      CALL AD14_CopyOtherState( AD14%OtherSt(STATE_CURR), AD14%OtherSt(STATE_PRED), MESH_NEWCOPY, Errstat2, ErrMsg2)
         CALL SetErrStat( Errstat2, ErrMsg2, ErrStat, ErrMsg, RoutineName )   

   ELSEIF ( p_FAST%CompAero == Module_AD ) THEN      
         ! Copy values for interpolation/extrapolation:
   
      DO j = 1, p_FAST%InterpOrder + 1
         AD%InputTimes(j) = t_initial - (j - 1) * p_FAST%dt
      END DO
   
      DO j = 2, p_FAST%InterpOrder + 1
         CALL AD_CopyInput (AD%Input(1),  AD%Input(j),  MESH_NEWCOPY, Errstat2, ErrMsg2)
            CALL SetErrStat( Errstat2, ErrMsg2, ErrStat, ErrMsg, RoutineName )
      END DO
      CALL AD_CopyInput (AD%Input(1),  AD%u,  MESH_NEWCOPY, Errstat2, ErrMsg2) ! do this to initialize meshes/allocatable arrays for output of ExtrapInterp routine
         CALL SetErrStat( Errstat2, ErrMsg2, ErrStat, ErrMsg, RoutineName )
   
   
         ! Initialize predicted states for j_pc loop:
      CALL AD_CopyContState(AD%x(STATE_CURR), AD%x(STATE_PRED), MESH_NEWCOPY, Errstat2, ErrMsg2)
         CALL SetErrStat( Errstat2, ErrMsg2, ErrStat, ErrMsg, RoutineName )
      CALL AD_CopyDiscState(AD%xd(STATE_CURR), AD%xd(STATE_PRED), MESH_NEWCOPY, Errstat2, ErrMsg2)  
         CALL SetErrStat( Errstat2, ErrMsg2, ErrStat, ErrMsg, RoutineName )
      CALL AD_CopyConstrState(AD%z(STATE_CURR), AD%z(STATE_PRED), MESH_NEWCOPY, Errstat2, ErrMsg2)
         CALL SetErrStat( Errstat2, ErrMsg2, ErrStat, ErrMsg, RoutineName )      
      CALL AD_CopyOtherState(AD%OtherSt(STATE_CURR), AD%OtherSt(STATE_PRED), MESH_NEWCOPY, Errstat2, ErrMsg2)
         CALL SetErrStat( Errstat2, ErrMsg2, ErrStat, ErrMsg, RoutineName )   
            
   END IF ! CompAero == Module_AD    
   
   
   
   IF ( p_FAST%CompInflow == Module_IfW ) THEN      
         ! Copy values for interpolation/extrapolation:

      DO j = 1, p_FAST%InterpOrder + 1
         IfW%InputTimes(j) = t_initial - (j - 1) * p_FAST%dt
         !IfW%OutputTimes(i) = t_initial - (j - 1) * dt
      END DO

      DO j = 2, p_FAST%InterpOrder + 1
         CALL InflowWind_CopyInput (IfW%Input(1),  IfW%Input(j),  MESH_NEWCOPY, Errstat2, ErrMsg2)
            CALL SetErrStat( Errstat2, ErrMsg2, ErrStat, ErrMsg, RoutineName )
      END DO
      CALL InflowWind_CopyInput (IfW%Input(1),  IfW%u,  MESH_NEWCOPY, Errstat2, ErrMsg2) ! do this to initialize meshes/allocatable arrays for output of ExtrapInterp routine
         CALL SetErrStat( Errstat2, ErrMsg2, ErrStat, ErrMsg, RoutineName )


         ! Initialize predicted states for j_pc loop:
      CALL InflowWind_CopyContState   (IfW%x( STATE_CURR), IfW%x( STATE_PRED), MESH_NEWCOPY, Errstat2, ErrMsg2)
         CALL SetErrStat( Errstat2, ErrMsg2, ErrStat, ErrMsg, RoutineName )
      CALL InflowWind_CopyDiscState   (IfW%xd(STATE_CURR), IfW%xd(STATE_PRED), MESH_NEWCOPY, Errstat2, ErrMsg2)  
         CALL SetErrStat( Errstat2, ErrMsg2, ErrStat, ErrMsg, RoutineName )
      CALL InflowWind_CopyConstrState (IfW%z( STATE_CURR), IfW%z( STATE_PRED), MESH_NEWCOPY, Errstat2, ErrMsg2)
         CALL SetErrStat( Errstat2, ErrMsg2, ErrStat, ErrMsg, RoutineName )      
      CALL InflowWind_CopyOtherState( IfW%OtherSt(STATE_CURR), IfW%OtherSt(STATE_PRED), MESH_NEWCOPY, Errstat2, ErrMsg2)
            CALL SetErrStat( Errstat2, ErrMsg2, ErrStat, ErrMsg, RoutineName )   

   END IF ! CompInflow == Module_IfW 
      
   
   IF ( p_FAST%CompHydro == Module_HD ) THEN      
         ! Copy values for interpolation/extrapolation:
      DO j = 1, p_FAST%InterpOrder + 1
         HD%InputTimes(j) = t_initial - (j - 1) * p_FAST%dt
         !HD_OutputTimes(i) = t_initial - (j - 1) * dt
      END DO

      DO j = 2, p_FAST%InterpOrder + 1
         CALL HydroDyn_CopyInput (HD%Input(1),  HD%Input(j),  MESH_NEWCOPY, Errstat2, ErrMsg2)
            CALL SetErrStat( Errstat2, ErrMsg2, ErrStat, ErrMsg, RoutineName )
      END DO
      CALL HydroDyn_CopyInput (HD%Input(1),  HD%u,  MESH_NEWCOPY, Errstat2, ErrMsg2) ! do this to initialize meshes/allocatable arrays for output of ExtrapInterp routine
         CALL SetErrStat( Errstat2, ErrMsg2, ErrStat, ErrMsg, RoutineName )


         ! Initialize predicted states for j_pc loop:
      CALL HydroDyn_CopyContState   (HD%x( STATE_CURR), HD%x( STATE_PRED), MESH_NEWCOPY, Errstat2, ErrMsg2)
         CALL SetErrStat( Errstat2, ErrMsg2, ErrStat, ErrMsg, RoutineName )
      CALL HydroDyn_CopyDiscState   (HD%xd(STATE_CURR), HD%xd(STATE_PRED), MESH_NEWCOPY, Errstat2, ErrMsg2)  
         CALL SetErrStat( Errstat2, ErrMsg2, ErrStat, ErrMsg, RoutineName )
      CALL HydroDyn_CopyConstrState (HD%z( STATE_CURR), HD%z( STATE_PRED), MESH_NEWCOPY, Errstat2, ErrMsg2)
         CALL SetErrStat( Errstat2, ErrMsg2, ErrStat, ErrMsg, RoutineName )
      CALL HydroDyn_CopyOtherState( HD%OtherSt(STATE_CURR), HD%OtherSt(STATE_PRED), MESH_NEWCOPY, Errstat2, ErrMsg2)
         CALL SetErrStat( Errstat2, ErrMsg2, ErrStat, ErrMsg, RoutineName )   
      
   END IF !CompHydro
         
   
   IF  (p_FAST%CompSub == Module_SD ) THEN      

         ! Copy values for interpolation/extrapolation:
      DO j = 1, p_FAST%InterpOrder + 1
         SD%InputTimes(j) = t_initial - (j - 1) * p_FAST%dt
         !SD_OutputTimes(i) = t_initial - (j - 1) * dt
      END DO

      DO j = 2, p_FAST%InterpOrder + 1
         CALL SD_CopyInput (SD%Input(1),  SD%Input(j),  MESH_NEWCOPY, Errstat2, ErrMsg2)
            CALL SetErrStat( Errstat2, ErrMsg2, ErrStat, ErrMsg, RoutineName )
      END DO
      CALL SD_CopyInput (SD%Input(1),  SD%u,  MESH_NEWCOPY, Errstat2, ErrMsg2) ! do this to initialize meshes/allocatable arrays for output of ExtrapInterp routine
         CALL SetErrStat( Errstat2, ErrMsg2, ErrStat, ErrMsg, RoutineName )      
                               
         
         ! Initialize predicted states for j_pc loop:
      CALL SD_CopyContState   (SD%x( STATE_CURR), SD%x( STATE_PRED), MESH_NEWCOPY, Errstat2, ErrMsg2)
         CALL SetErrStat( Errstat2, ErrMsg2, ErrStat, ErrMsg, RoutineName )
      CALL SD_CopyDiscState   (SD%xd(STATE_CURR), SD%xd(STATE_PRED), MESH_NEWCOPY, Errstat2, ErrMsg2)  
         CALL SetErrStat( Errstat2, ErrMsg2, ErrStat, ErrMsg, RoutineName )
      CALL SD_CopyConstrState (SD%z( STATE_CURR), SD%z( STATE_PRED), MESH_NEWCOPY, Errstat2, ErrMsg2)
         CALL SetErrStat( Errstat2, ErrMsg2, ErrStat, ErrMsg, RoutineName )
      CALL SD_CopyOtherState( SD%OtherSt(STATE_CURR), SD%OtherSt(STATE_PRED), MESH_NEWCOPY, Errstat2, ErrMsg2)
         CALL SetErrStat( Errstat2, ErrMsg2, ErrStat, ErrMsg, RoutineName )   
         
   ELSE IF (p_FAST%CompSub == Module_ExtPtfm ) THEN      

         ! Copy values for interpolation/extrapolation:
      DO j = 1, p_FAST%InterpOrder + 1
         ExtPtfm%InputTimes(j) = t_initial - (j - 1) * p_FAST%dt
      END DO

      DO j = 2, p_FAST%InterpOrder + 1
         CALL ExtPtfm_CopyInput (ExtPtfm%Input(1),  ExtPtfm%Input(j),  MESH_NEWCOPY, Errstat2, ErrMsg2)
            CALL SetErrStat( Errstat2, ErrMsg2, ErrStat, ErrMsg, RoutineName )
      END DO
      CALL ExtPtfm_CopyInput (ExtPtfm%Input(1),  ExtPtfm%u,  MESH_NEWCOPY, Errstat2, ErrMsg2) ! do this to initialize meshes/allocatable arrays for output of ExtrapInterp routine
         CALL SetErrStat( Errstat2, ErrMsg2, ErrStat, ErrMsg, RoutineName )      
                               
         
         ! Initialize predicted states for j_pc loop:
      CALL ExtPtfm_CopyContState   (ExtPtfm%x( STATE_CURR), ExtPtfm%x( STATE_PRED), MESH_NEWCOPY, Errstat2, ErrMsg2)
         CALL SetErrStat( Errstat2, ErrMsg2, ErrStat, ErrMsg, RoutineName )
      CALL ExtPtfm_CopyDiscState   (ExtPtfm%xd(STATE_CURR), ExtPtfm%xd(STATE_PRED), MESH_NEWCOPY, Errstat2, ErrMsg2)  
         CALL SetErrStat( Errstat2, ErrMsg2, ErrStat, ErrMsg, RoutineName )
      CALL ExtPtfm_CopyConstrState (ExtPtfm%z( STATE_CURR), ExtPtfm%z( STATE_PRED), MESH_NEWCOPY, Errstat2, ErrMsg2)
         CALL SetErrStat( Errstat2, ErrMsg2, ErrStat, ErrMsg, RoutineName )
      CALL ExtPtfm_CopyOtherState( ExtPtfm%OtherSt(STATE_CURR), ExtPtfm%OtherSt(STATE_PRED), MESH_NEWCOPY, Errstat2, ErrMsg2)
         CALL SetErrStat( Errstat2, ErrMsg2, ErrStat, ErrMsg, RoutineName )   
   END IF ! CompSub         
      
   
   IF (p_FAST%CompMooring == Module_MAP) THEN      
         ! Copy values for interpolation/extrapolation:

      DO j = 1, p_FAST%InterpOrder + 1
         MAPp%InputTimes(j) = t_initial - (j - 1) * p_FAST%dt
         !MAP_OutputTimes(i) = t_initial - (j - 1) * dt
      END DO

      DO j = 2, p_FAST%InterpOrder + 1
         CALL MAP_CopyInput (MAPp%Input(1),  MAPp%Input(j),  MESH_NEWCOPY, Errstat2, ErrMsg2)
            CALL SetErrStat( Errstat2, ErrMsg2, ErrStat, ErrMsg, RoutineName )
      END DO
      CALL MAP_CopyInput (MAPp%Input(1),  MAPp%u,  MESH_NEWCOPY, Errstat2, ErrMsg2) ! do this to initialize meshes/allocatable arrays for output of ExtrapInterp routine
         CALL SetErrStat( Errstat2, ErrMsg2, ErrStat, ErrMsg, RoutineName )
               
         ! Initialize predicted states for j_pc loop:
      CALL MAP_CopyContState   (MAPp%x( STATE_CURR), MAPp%x( STATE_PRED), MESH_NEWCOPY, Errstat2, ErrMsg2)
         CALL SetErrStat( Errstat2, ErrMsg2, ErrStat, ErrMsg, RoutineName )
      CALL MAP_CopyDiscState   (MAPp%xd(STATE_CURR), MAPp%xd(STATE_PRED), MESH_NEWCOPY, Errstat2, ErrMsg2)  
         CALL SetErrStat( Errstat2, ErrMsg2, ErrStat, ErrMsg, RoutineName )
      CALL MAP_CopyConstrState (MAPp%z( STATE_CURR), MAPp%z( STATE_PRED), MESH_NEWCOPY, Errstat2, ErrMsg2)
         CALL SetErrStat( Errstat2, ErrMsg2, ErrStat, ErrMsg, RoutineName )
      IF ( p_FAST%n_substeps( MODULE_MAP ) > 1 ) THEN
         CALL MAP_CopyOtherState( MAPp%OtherSt, MAPp%OtherSt_old, MESH_NEWCOPY, Errstat2, ErrMsg2)
            CALL SetErrStat( Errstat2, ErrMsg2, ErrStat, ErrMsg, RoutineName )   
      END IF  
      
   ELSEIF (p_FAST%CompMooring == Module_MD) THEN      
         ! Copy values for interpolation/extrapolation:

      DO j = 1, p_FAST%InterpOrder + 1
         MD%InputTimes(j) = t_initial - (j - 1) * p_FAST%dt
         !MD_OutputTimes(i) = t_initial - (j - 1) * dt
      END DO

      DO j = 2, p_FAST%InterpOrder + 1
         CALL MD_CopyInput (MD%Input(1),  MD%Input(j),  MESH_NEWCOPY, Errstat2, ErrMsg2)
            CALL SetErrStat( Errstat2, ErrMsg2, ErrStat, ErrMsg, RoutineName )
      END DO
      CALL MD_CopyInput (MD%Input(1),  MD%u,  MESH_NEWCOPY, Errstat2, ErrMsg2) ! do this to initialize meshes/allocatable arrays for output of ExtrapInterp routine
         CALL SetErrStat( Errstat2, ErrMsg2, ErrStat, ErrMsg, RoutineName )
               
         ! Initialize predicted states for j_pc loop:
      CALL MD_CopyContState   (MD%x( STATE_CURR), MD%x( STATE_PRED), MESH_NEWCOPY, Errstat2, ErrMsg2)
         CALL SetErrStat( Errstat2, ErrMsg2, ErrStat, ErrMsg, RoutineName )
      CALL MD_CopyDiscState   (MD%xd(STATE_CURR), MD%xd(STATE_PRED), MESH_NEWCOPY, Errstat2, ErrMsg2)  
         CALL SetErrStat( Errstat2, ErrMsg2, ErrStat, ErrMsg, RoutineName )
      CALL MD_CopyConstrState (MD%z( STATE_CURR), MD%z( STATE_PRED), MESH_NEWCOPY, Errstat2, ErrMsg2)
         CALL SetErrStat( Errstat2, ErrMsg2, ErrStat, ErrMsg, RoutineName )
      CALL MD_CopyOtherState( MD%OtherSt(STATE_CURR), MD%OtherSt(STATE_PRED), MESH_NEWCOPY, Errstat2, ErrMsg2)
         CALL SetErrStat( Errstat2, ErrMsg2, ErrStat, ErrMsg, RoutineName )   
      
   ELSEIF (p_FAST%CompMooring == Module_FEAM) THEN      
         ! Copy values for interpolation/extrapolation:

      DO j = 1, p_FAST%InterpOrder + 1
         FEAM%InputTimes(j) = t_initial - (j - 1) * p_FAST%dt
         !FEAM_OutputTimes(i) = t_initial - (j - 1) * dt
      END DO

      DO j = 2, p_FAST%InterpOrder + 1
         CALL FEAM_CopyInput (FEAM%Input(1),  FEAM%Input(j),  MESH_NEWCOPY, Errstat2, ErrMsg2)
            CALL SetErrStat( Errstat2, ErrMsg2, ErrStat, ErrMsg, RoutineName )
      END DO
      CALL FEAM_CopyInput (FEAM%Input(1),  FEAM%u,  MESH_NEWCOPY, Errstat2, ErrMsg2) ! do this to initialize meshes/allocatable arrays for output of ExtrapInterp routine
         CALL SetErrStat( Errstat2, ErrMsg2, ErrStat, ErrMsg, RoutineName )
               
         ! Initialize predicted states for j_pc loop:
      CALL FEAM_CopyContState   (FEAM%x( STATE_CURR), FEAM%x( STATE_PRED), MESH_NEWCOPY, Errstat2, ErrMsg2)
         CALL SetErrStat( Errstat2, ErrMsg2, ErrStat, ErrMsg, RoutineName )
      CALL FEAM_CopyDiscState   (FEAM%xd(STATE_CURR), FEAM%xd(STATE_PRED), MESH_NEWCOPY, Errstat2, ErrMsg2)  
         CALL SetErrStat( Errstat2, ErrMsg2, ErrStat, ErrMsg, RoutineName )
      CALL FEAM_CopyConstrState (FEAM%z( STATE_CURR), FEAM%z( STATE_PRED), MESH_NEWCOPY, Errstat2, ErrMsg2)
         CALL SetErrStat( Errstat2, ErrMsg2, ErrStat, ErrMsg, RoutineName )
      CALL FEAM_CopyOtherState( FEAM%OtherSt(STATE_CURR), FEAM%OtherSt(STATE_PRED), MESH_NEWCOPY, Errstat2, ErrMsg2)
         CALL SetErrStat( Errstat2, ErrMsg2, ErrStat, ErrMsg, RoutineName )   
      
   ELSEIF (p_FAST%CompMooring == Module_Orca) THEN      
         ! Copy values for interpolation/extrapolation:

      DO j = 1, p_FAST%InterpOrder + 1
         Orca%InputTimes(j) = t_initial - (j - 1) * p_FAST%dt
      END DO

      DO j = 2, p_FAST%InterpOrder + 1
         CALL Orca_CopyInput (Orca%Input(1),  Orca%Input(j),  MESH_NEWCOPY, Errstat2, ErrMsg2)
            CALL SetErrStat( Errstat2, ErrMsg2, ErrStat, ErrMsg, RoutineName )
      END DO
      CALL Orca_CopyInput (Orca%Input(1),  Orca%u,  MESH_NEWCOPY, Errstat2, ErrMsg2) ! do this to initialize meshes/allocatable arrays for output of ExtrapInterp routine
         CALL SetErrStat( Errstat2, ErrMsg2, ErrStat, ErrMsg, RoutineName )
               
         ! Initialize predicted states for j_pc loop:
      CALL Orca_CopyContState   (Orca%x( STATE_CURR), Orca%x( STATE_PRED), MESH_NEWCOPY, Errstat2, ErrMsg2)
         CALL SetErrStat( Errstat2, ErrMsg2, ErrStat, ErrMsg, RoutineName )
      CALL Orca_CopyDiscState   (Orca%xd(STATE_CURR), Orca%xd(STATE_PRED), MESH_NEWCOPY, Errstat2, ErrMsg2)  
         CALL SetErrStat( Errstat2, ErrMsg2, ErrStat, ErrMsg, RoutineName )
      CALL Orca_CopyConstrState (Orca%z( STATE_CURR), Orca%z( STATE_PRED), MESH_NEWCOPY, Errstat2, ErrMsg2)
         CALL SetErrStat( Errstat2, ErrMsg2, ErrStat, ErrMsg, RoutineName )
      CALL Orca_CopyOtherState( Orca%OtherSt(STATE_CURR), Orca%OtherSt(STATE_PRED), MESH_NEWCOPY, Errstat2, ErrMsg2)
         CALL SetErrStat( Errstat2, ErrMsg2, ErrStat, ErrMsg, RoutineName )   
   END IF ! CompMooring
                 
   
   IF  (p_FAST%CompIce == Module_IceF ) THEN      

         ! Copy values for interpolation/extrapolation:
      DO j = 1, p_FAST%InterpOrder + 1
         IceF%InputTimes(j) = t_initial - (j - 1) * p_FAST%dt
         !IceF_OutputTimes(i) = t_initial - (j - 1) * dt
      END DO

      DO j = 2, p_FAST%InterpOrder + 1
         CALL IceFloe_CopyInput (IceF%Input(1),  IceF%Input(j),  MESH_NEWCOPY, Errstat2, ErrMsg2)
            CALL SetErrStat( Errstat2, ErrMsg2, ErrStat, ErrMsg, RoutineName )
      END DO
      CALL IceFloe_CopyInput (IceF%Input(1),  IceF%u,  MESH_NEWCOPY, Errstat2, ErrMsg2) ! do this to initialize meshes/allocatable arrays for output of ExtrapInterp routine
         CALL SetErrStat( Errstat2, ErrMsg2, ErrStat, ErrMsg, RoutineName )      
                               
         
         ! Initialize predicted states for j_pc loop:
      CALL IceFloe_CopyContState   (IceF%x( STATE_CURR), IceF%x( STATE_PRED), MESH_NEWCOPY, Errstat2, ErrMsg2)
         CALL SetErrStat( Errstat2, ErrMsg2, ErrStat, ErrMsg, RoutineName )
      CALL IceFloe_CopyDiscState   (IceF%xd(STATE_CURR), IceF%xd(STATE_PRED), MESH_NEWCOPY, Errstat2, ErrMsg2)  
         CALL SetErrStat( Errstat2, ErrMsg2, ErrStat, ErrMsg, RoutineName )
      CALL IceFloe_CopyConstrState (IceF%z( STATE_CURR), IceF%z( STATE_PRED), MESH_NEWCOPY, Errstat2, ErrMsg2)
         CALL SetErrStat( Errstat2, ErrMsg2, ErrStat, ErrMsg, RoutineName )
      CALL IceFloe_CopyOtherState( IceF%OtherSt(STATE_CURR), IceF%OtherSt(STATE_PRED), MESH_NEWCOPY, Errstat2, ErrMsg2)
         CALL SetErrStat( Errstat2, ErrMsg2, ErrStat, ErrMsg, RoutineName )   
      
   ELSEIF  (p_FAST%CompIce == Module_IceD ) THEN      

      DO i = 1,p_FAST%numIceLegs
         
            ! Copy values for interpolation/extrapolation:
         DO j = 1, p_FAST%InterpOrder + 1
            IceD%InputTimes(j,i) = t_initial - (j - 1) * p_FAST%dt
            !IceD%OutputTimes(j,i) = t_initial - (j - 1) * dt
         END DO

         DO j = 2, p_FAST%InterpOrder + 1
            CALL IceD_CopyInput (IceD%Input(1,i),  IceD%Input(j,i),  MESH_NEWCOPY, Errstat2, ErrMsg2)
               CALL SetErrStat( Errstat2, ErrMsg2, ErrStat, ErrMsg, RoutineName )
         END DO
         CALL IceD_CopyInput (IceD%Input(1,i),  IceD%u(i),  MESH_NEWCOPY, Errstat2, ErrMsg2) ! do this to initialize meshes/allocatable arrays for output of ExtrapInterp routine
            CALL SetErrStat( Errstat2, ErrMsg2, ErrStat, ErrMsg, RoutineName )      
                               
         
            ! Initialize predicted states for j_pc loop:
         CALL IceD_CopyContState   (IceD%x( i,STATE_CURR), IceD%x( i,STATE_PRED), MESH_NEWCOPY, Errstat2, ErrMsg2)
            CALL SetErrStat( Errstat2, ErrMsg2, ErrStat, ErrMsg, RoutineName )
         CALL IceD_CopyDiscState   (IceD%xd(i,STATE_CURR), IceD%xd(i,STATE_PRED), MESH_NEWCOPY, Errstat2, ErrMsg2)  
            CALL SetErrStat( Errstat2, ErrMsg2, ErrStat, ErrMsg, RoutineName )
         CALL IceD_CopyConstrState (IceD%z( i,STATE_CURR), IceD%z( i,STATE_PRED), MESH_NEWCOPY, Errstat2, ErrMsg2)
            CALL SetErrStat( Errstat2, ErrMsg2, ErrStat, ErrMsg, RoutineName )
         CALL IceD_CopyOtherState( IceD%OtherSt(i,STATE_CURR), IceD%OtherSt(i,STATE_PRED), MESH_NEWCOPY, Errstat2, ErrMsg2)
            CALL SetErrStat( Errstat2, ErrMsg2, ErrStat, ErrMsg, RoutineName )   
         
      END DO ! numIceLegs
      
   END IF ! CompIce            
   
   
END SUBROUTINE FAST_InitIOarrays
!----------------------------------------------------------------------------------------------------------------------------------
!> Routine that calls FAST_Solution for one instance of a Turbine data structure. This is a separate subroutine so that the FAST
!! driver programs do not need to change or operate on the individual module level. 
SUBROUTINE FAST_Solution_T(t_initial, n_t_global, Turbine, ErrStat, ErrMsg )

   REAL(DbKi),               INTENT(IN   ) :: t_initial           !< initial time
   INTEGER(IntKi),           INTENT(IN   ) :: n_t_global          !< loop counter
   TYPE(FAST_TurbineType),   INTENT(INOUT) :: Turbine             !< all data for one instance of a turbine
   INTEGER(IntKi),           INTENT(  OUT) :: ErrStat             !< Error status of the operation
   CHARACTER(*),             INTENT(  OUT) :: ErrMsg              !< Error message if ErrStat /= ErrID_None
   
      CALL FAST_Solution(t_initial, n_t_global, Turbine%p_FAST, Turbine%y_FAST, Turbine%m_FAST, &
                  Turbine%ED, Turbine%BD, Turbine%SrvD, Turbine%AD14, Turbine%AD, Turbine%IfW, Turbine%OpFM, &
                  Turbine%HD, Turbine%SD, Turbine%ExtPtfm, Turbine%MAP, Turbine%FEAM, Turbine%MD, Turbine%Orca, &
                  Turbine%IceF, Turbine%IceD, Turbine%MeshMapData, ErrStat, ErrMsg )                  
                  
END SUBROUTINE FAST_Solution_T
!----------------------------------------------------------------------------------------------------------------------------------
!> This routine takes data from n_t_global and gets values at n_t_global + 1
SUBROUTINE FAST_Solution(t_initial, n_t_global, p_FAST, y_FAST, m_FAST, ED, BD, SrvD, AD14, AD, IfW, OpFM, HD, SD, ExtPtfm, &
                         MAPp, FEAM, MD, Orca, IceF, IceD, MeshMapData, ErrStat, ErrMsg )

   REAL(DbKi),               INTENT(IN   ) :: t_initial           !< initial time
   INTEGER(IntKi),           INTENT(IN   ) :: n_t_global          !< loop counter

   TYPE(FAST_ParameterType), INTENT(IN   ) :: p_FAST              !< Parameters for the glue code
   TYPE(FAST_OutputFileType),INTENT(INOUT) :: y_FAST              !< Output variables for the glue code
   TYPE(FAST_MiscVarType),   INTENT(INOUT) :: m_FAST              !< Miscellaneous variables
     
   TYPE(ElastoDyn_Data),     INTENT(INOUT) :: ED                  !< ElastoDyn data
   TYPE(BeamDyn_Data),       INTENT(INOUT) :: BD                  !< BeamDyn data
   TYPE(ServoDyn_Data),      INTENT(INOUT) :: SrvD                !< ServoDyn data
   TYPE(AeroDyn14_Data),     INTENT(INOUT) :: AD14                !< AeroDyn14 data
   TYPE(AeroDyn_Data),       INTENT(INOUT) :: AD                  !< AeroDyn data
   TYPE(InflowWind_Data),    INTENT(INOUT) :: IfW                 !< InflowWind data
   TYPE(OpenFOAM_Data),      INTENT(INOUT) :: OpFM                !< OpenFOAM data
   TYPE(HydroDyn_Data),      INTENT(INOUT) :: HD                  !< HydroDyn data
   TYPE(SubDyn_Data),        INTENT(INOUT) :: SD                  !< SubDyn data
   TYPE(ExtPtfm_Data),       INTENT(INOUT) :: ExtPtfm             !< ExtPtfm_MCKF data
   TYPE(MAP_Data),           INTENT(INOUT) :: MAPp                !< MAP data
   TYPE(FEAMooring_Data),    INTENT(INOUT) :: FEAM                !< FEAMooring data
   TYPE(MoorDyn_Data),       INTENT(INOUT) :: MD                  !< Data for the MoorDyn module
   TYPE(OrcaFlex_Data),      INTENT(INOUT) :: Orca                !< OrcaFlex interface data
   TYPE(IceFloe_Data),       INTENT(INOUT) :: IceF                !< IceFloe data
   TYPE(IceDyn_Data),        INTENT(INOUT) :: IceD                !< All the IceDyn data used in time-step loop

   TYPE(FAST_ModuleMapType), INTENT(INOUT) :: MeshMapData         !< Data for mapping between modules
      
   INTEGER(IntKi),           INTENT(  OUT) :: ErrStat             !< Error status of the operation
   CHARACTER(*),             INTENT(  OUT) :: ErrMsg              !< Error message if ErrStat /= ErrID_None
   
   ! local variables
   REAL(DbKi)                              :: t_global_next       ! next simulation time (m_FAST%t_global + p_FAST%dt)
   INTEGER(IntKi)                          :: j_pc                ! predictor-corrector loop counter 
   INTEGER(IntKi)                          :: NumCorrections      ! number of corrections for this time step 
   
   INTEGER(IntKi)                          :: I, k                ! generic loop counters
   
   
   INTEGER(IntKi)                          :: ErrStat2
   CHARACTER(ErrMsgLen)                    :: ErrMsg2
   CHARACTER(*), PARAMETER                 :: RoutineName = 'FAST_Solution'


   ErrStat = ErrID_None
   ErrMsg  = ""
   
   t_global_next = t_initial + (n_t_global+1)*p_FAST%DT  ! = m_FAST%t_global + p_FAST%dt
                       
      !! determine if the Jacobian should be calculated this time
   IF ( m_FAST%calcJacobian ) THEN ! this was true (possibly at initialization), so we'll advance the time for the next calculation of the Jacobian
      
      if (p_FAST%CompMooring == Module_Orca .and. n_t_global < 5) then
         m_FAST%NextJacCalcTime = m_FAST%t_global + p_FAST%DT  ! the jacobian calculated with OrcaFlex at t=0 is incorrect, but is okay on the 2nd step (it's not okay for OrcaFlex version 10, so I increased this to 5)
      else
         m_FAST%NextJacCalcTime = m_FAST%t_global + p_FAST%DT_UJac
      end if
      
   END IF
      
      ! set number of corrections to be used for this time step:
   IF ( p_FAST%CompElast == Module_BD ) THEN ! BD accelerations have fewer spikes with these corrections on the first several time steps
      if (n_t_global > 2) then ! this 2 should probably be related to p_FAST%InterpOrder
         NumCorrections = p_FAST%NumCrctn
      elseif (n_t_global == 0) then
         NumCorrections = max(p_FAST%NumCrctn,16)
      else      
         NumCorrections = max(p_FAST%NumCrctn,1)
      end if
   ELSE
      NumCorrections = p_FAST%NumCrctn
   END IF   
   
      ! the ServoDyn inputs from Simulink are for t, not t+dt, so we're going to overwrite the inputs from
      ! the previous step before we extrapolate these inputs:
   IF ( p_FAST%CompServo == Module_SrvD ) CALL SrvD_SetExternalInputs( p_FAST, m_FAST, SrvD%Input(1) )   
   
   !++++++++++++++++++++++++++++++++++++++++++++++++++++++++++++++++++++++++++++++++++++++++++++++++++++++++++++++++++++++++++++
   !! ## Step 1.a: Extrapolate Inputs 
   !!
   !! gives predicted values at t+dt
   !++++++++++++++++++++++++++++++++++++++++++++++++++++++++++++++++++++++++++++++++++++++++++++++++++++++++++++++++++++++++++++
   CALL FAST_ExtrapInterpMods( t_global_next, p_FAST, y_FAST, m_FAST, ED, BD, SrvD, AD14, AD, IfW, HD, SD, ExtPtfm, &
                               MAPp, FEAM, MD, Orca, IceF, IceD, ErrStat2, ErrMsg2 )
      CALL SetErrStat(ErrStat2, ErrMsg2, ErrStat, ErrMsg, RoutineName )

      
   !! predictor-corrector loop:
   DO j_pc = 0, NumCorrections
   !++++++++++++++++++++++++++++++++++++++++++++++++++++++++++++++++++++++++++++++++++++++++++++++++++++++++++++++++++++++++++++
   !! ## Step 1.b: Advance states (yield state and constraint values at t_global_next)
   !!
   !! STATE_CURR values of x, xd, z, and OtherSt contain values at m_FAST%t_global;
   !! STATE_PRED values contain values at t_global_next.
   !++++++++++++++++++++++++++++++++++++++++++++++++++++++++++++++++++++++++++++++++++++++++++++++++++++++++++++++++++++++++++++
      
      CALL FAST_AdvanceStates( t_initial, n_t_global, p_FAST, y_FAST, m_FAST, ED, BD, SrvD, AD14, AD, IfW, HD, SD, ExtPtfm, &
                               MAPp, FEAM, MD, Orca, IceF, IceD, ErrStat2, ErrMsg2 )               
         CALL SetErrStat(ErrStat2, ErrMsg2, ErrStat, ErrMsg, RoutineName )
         IF (ErrStat >= AbortErrLev) RETURN
         
   !++++++++++++++++++++++++++++++++++++++++++++++++++++++++++++++++++++++++++++++++++++++++++++++++++++++++++++++++++++++++++++
   !! ## Step 1.c: Input-Output Solve      
   !++++++++++++++++++++++++++++++++++++++++++++++++++++++++++++++++++++++++++++++++++++++++++++++++++++++++++++++++++++++++++++

      CALL CalcOutputs_And_SolveForInputs( n_t_global, t_global_next,  STATE_PRED, m_FAST%calcJacobian, m_FAST%NextJacCalcTime, &
         p_FAST, m_FAST, ED, BD, SrvD, AD14, AD, IfW, OpFM, HD, SD, ExtPtfm, MAPp, FEAM, MD, Orca, IceF, IceD, MeshMapData, ErrStat2, ErrMsg2 )            
         CALL SetErrStat(ErrStat2, ErrMsg2, ErrStat, ErrMsg, RoutineName )
         IF (ErrStat >= AbortErrLev) RETURN
         
   !++++++++++++++++++++++++++++++++++++++++++++++++++++++++++++++++++++++++++++++++++++++++++++++++++++++++++++++++++++++++++++
   !! ## Step 2: Correct (continue in loop) 
   !++++++++++++++++++++++++++++++++++++++++++++++++++++++++++++++++++++++++++++++++++++++++++++++++++++++++++++++++++++++++++++
                                    
   enddo ! j_pc
      
   !++++++++++++++++++++++++++++++++++++++++++++++++++++++++++++++++++++++++++++++++++++++++++++++++++++++++++++++++++++++++++++
   !! ## Step 3: Save all final variables (advance to next time)
   !++++++++++++++++++++++++++++++++++++++++++++++++++++++++++++++++++++++++++++++++++++++++++++++++++++++++++++++++++++++++++++
      
   !----------------------------------------------------------------------------------------
   !! copy the final predicted states from step t_global_next to actual states for that step
   !----------------------------------------------------------------------------------------
      
      ! ElastoDyn: copy final predictions to actual states
   CALL ED_CopyContState   (ED%x( STATE_PRED), ED%x( STATE_CURR), MESH_UPDATECOPY, Errstat2, ErrMsg2)
      CALL SetErrStat(ErrStat2, ErrMsg2, ErrStat, ErrMsg, RoutineName )
   CALL ED_CopyDiscState   (ED%xd(STATE_PRED), ED%xd(STATE_CURR), MESH_UPDATECOPY, Errstat2, ErrMsg2)  
      CALL SetErrStat(ErrStat2, ErrMsg2, ErrStat, ErrMsg, RoutineName )
   CALL ED_CopyConstrState (ED%z( STATE_PRED), ED%z( STATE_CURR), MESH_UPDATECOPY, Errstat2, ErrMsg2)      
      CALL SetErrStat(ErrStat2, ErrMsg2, ErrStat, ErrMsg, RoutineName )
   CALL ED_CopyOtherState (ED%OtherSt( STATE_PRED), ED%OtherSt( STATE_CURR), MESH_UPDATECOPY, Errstat2, ErrMsg2)      
      CALL SetErrStat(ErrStat2, ErrMsg2, ErrStat, ErrMsg, RoutineName )
      
      
      ! BeamDyn: copy final predictions to actual states
   IF ( p_FAST%CompElast == Module_BD ) THEN
      DO k=1,p_FAST%nBeams
         CALL BD_CopyContState   (BD%x( k,STATE_PRED), BD%x( k,STATE_CURR), MESH_UPDATECOPY, Errstat2, ErrMsg2)
            CALL SetErrStat(ErrStat2, ErrMsg2, ErrStat, ErrMsg, RoutineName )
         CALL BD_CopyDiscState   (BD%xd(k,STATE_PRED), BD%xd(k,STATE_CURR), MESH_UPDATECOPY, Errstat2, ErrMsg2)  
            CALL SetErrStat(ErrStat2, ErrMsg2, ErrStat, ErrMsg, RoutineName )
         CALL BD_CopyConstrState (BD%z( k,STATE_PRED), BD%z( k,STATE_CURR), MESH_UPDATECOPY, Errstat2, ErrMsg2)
            CALL SetErrStat(ErrStat2, ErrMsg2, ErrStat, ErrMsg, RoutineName )
         CALL BD_CopyOtherState (BD%OtherSt( k,STATE_PRED), BD%OtherSt( k,STATE_CURR), MESH_UPDATECOPY, Errstat2, ErrMsg2)
            CALL SetErrStat(ErrStat2, ErrMsg2, ErrStat, ErrMsg, RoutineName )
      END DO
   END IF

   
      ! AeroDyn: copy final predictions to actual states; copy current outputs to next 
   IF ( p_FAST%CompAero == Module_AD14 ) THEN
      CALL AD14_CopyContState   (AD14%x( STATE_PRED), AD14%x( STATE_CURR), MESH_UPDATECOPY, Errstat2, ErrMsg2)
         CALL SetErrStat(ErrStat2, ErrMsg2, ErrStat, ErrMsg, RoutineName )
      CALL AD14_CopyDiscState   (AD14%xd(STATE_PRED), AD14%xd(STATE_CURR), MESH_UPDATECOPY, Errstat2, ErrMsg2)  
         CALL SetErrStat(ErrStat2, ErrMsg2, ErrStat, ErrMsg, RoutineName )
      CALL AD14_CopyConstrState (AD14%z( STATE_PRED), AD14%z( STATE_CURR), MESH_UPDATECOPY, Errstat2, ErrMsg2)      
         CALL SetErrStat(ErrStat2, ErrMsg2, ErrStat, ErrMsg, RoutineName )
      CALL AD14_CopyOtherState (AD14%OtherSt(STATE_PRED), AD14%OtherSt(STATE_CURR), MESH_UPDATECOPY, Errstat2, ErrMsg2)      
         CALL SetErrStat(ErrStat2, ErrMsg2, ErrStat, ErrMsg, RoutineName )
   ELSEIF ( p_FAST%CompAero == Module_AD ) THEN
      CALL AD_CopyContState   (AD%x( STATE_PRED), AD%x( STATE_CURR), MESH_UPDATECOPY, Errstat2, ErrMsg2)
         CALL SetErrStat(ErrStat2, ErrMsg2, ErrStat, ErrMsg, RoutineName )
      CALL AD_CopyDiscState   (AD%xd(STATE_PRED), AD%xd(STATE_CURR), MESH_UPDATECOPY, Errstat2, ErrMsg2)  
         CALL SetErrStat(ErrStat2, ErrMsg2, ErrStat, ErrMsg, RoutineName )
      CALL AD_CopyConstrState (AD%z( STATE_PRED), AD%z( STATE_CURR), MESH_UPDATECOPY, Errstat2, ErrMsg2)      
         CALL SetErrStat(ErrStat2, ErrMsg2, ErrStat, ErrMsg, RoutineName )
      CALL AD_CopyOtherState (AD%OtherSt(STATE_PRED), AD%OtherSt(STATE_CURR), MESH_UPDATECOPY, Errstat2, ErrMsg2)      
         CALL SetErrStat(ErrStat2, ErrMsg2, ErrStat, ErrMsg, RoutineName )
   END IF
            
      
   ! InflowWind: copy final predictions to actual states; copy current outputs to next 
   IF ( p_FAST%CompInflow == Module_IfW ) THEN
      CALL InflowWind_CopyContState   (IfW%x( STATE_PRED), IfW%x( STATE_CURR), MESH_UPDATECOPY, Errstat2, ErrMsg2)
         CALL SetErrStat(ErrStat2, ErrMsg2, ErrStat, ErrMsg, RoutineName )
      CALL InflowWind_CopyDiscState   (IfW%xd(STATE_PRED), IfW%xd(STATE_CURR), MESH_UPDATECOPY, Errstat2, ErrMsg2)  
         CALL SetErrStat(ErrStat2, ErrMsg2, ErrStat, ErrMsg, RoutineName )
      CALL InflowWind_CopyConstrState (IfW%z( STATE_PRED), IfW%z( STATE_CURR), MESH_UPDATECOPY, Errstat2, ErrMsg2)      
         CALL SetErrStat(ErrStat2, ErrMsg2, ErrStat, ErrMsg, RoutineName )
      CALL InflowWind_CopyOtherState (IfW%OtherSt( STATE_PRED), IfW%OtherSt( STATE_CURR), MESH_UPDATECOPY, Errstat2, ErrMsg2)      
         CALL SetErrStat(ErrStat2, ErrMsg2, ErrStat, ErrMsg, RoutineName )
   END IF
            
      
   ! ServoDyn: copy final predictions to actual states; copy current outputs to next 
   IF ( p_FAST%CompServo == Module_SrvD ) THEN
      CALL SrvD_CopyContState   (SrvD%x( STATE_PRED), SrvD%x( STATE_CURR), MESH_UPDATECOPY, Errstat2, ErrMsg2)
         CALL SetErrStat(ErrStat2, ErrMsg2, ErrStat, ErrMsg, RoutineName )
      CALL SrvD_CopyDiscState   (SrvD%xd(STATE_PRED), SrvD%xd(STATE_CURR), MESH_UPDATECOPY, Errstat2, ErrMsg2)  
         CALL SetErrStat(ErrStat2, ErrMsg2, ErrStat, ErrMsg, RoutineName )
      CALL SrvD_CopyConstrState (SrvD%z( STATE_PRED), SrvD%z( STATE_CURR), MESH_UPDATECOPY, Errstat2, ErrMsg2)      
         CALL SetErrStat(ErrStat2, ErrMsg2, ErrStat, ErrMsg, RoutineName )
      CALL SrvD_CopyOtherState (SrvD%OtherSt( STATE_PRED), SrvD%OtherSt( STATE_CURR), MESH_UPDATECOPY, Errstat2, ErrMsg2)      
         CALL SetErrStat(ErrStat2, ErrMsg2, ErrStat, ErrMsg, RoutineName )
   END IF
      
      
   ! HydroDyn: copy final predictions to actual states
   IF ( p_FAST%CompHydro == Module_HD ) THEN         
      CALL HydroDyn_CopyContState   (HD%x( STATE_PRED), HD%x( STATE_CURR), MESH_UPDATECOPY, Errstat2, ErrMsg2)
         CALL SetErrStat(ErrStat2, ErrMsg2, ErrStat, ErrMsg, RoutineName )
      CALL HydroDyn_CopyDiscState   (HD%xd(STATE_PRED), HD%xd(STATE_CURR), MESH_UPDATECOPY, Errstat2, ErrMsg2)  
         CALL SetErrStat(ErrStat2, ErrMsg2, ErrStat, ErrMsg, RoutineName )
      CALL HydroDyn_CopyConstrState (HD%z( STATE_PRED), HD%z( STATE_CURR), MESH_UPDATECOPY, Errstat2, ErrMsg2)
         CALL SetErrStat(ErrStat2, ErrMsg2, ErrStat, ErrMsg, RoutineName )
      CALL HydroDyn_CopyOtherState (HD%OtherSt(STATE_PRED), HD%OtherSt(STATE_CURR), MESH_UPDATECOPY, Errstat2, ErrMsg2)
         CALL SetErrStat(ErrStat2, ErrMsg2, ErrStat, ErrMsg, RoutineName )
   END IF
            
            
   ! SubDyn: copy final predictions to actual states
   IF ( p_FAST%CompSub == Module_SD ) THEN
      CALL SD_CopyContState   (SD%x( STATE_PRED), SD%x( STATE_CURR), MESH_UPDATECOPY, Errstat2, ErrMsg2)
         CALL SetErrStat(ErrStat2, ErrMsg2, ErrStat, ErrMsg, RoutineName )
      CALL SD_CopyDiscState   (SD%xd(STATE_PRED), SD%xd(STATE_CURR), MESH_UPDATECOPY, Errstat2, ErrMsg2)  
         CALL SetErrStat(ErrStat2, ErrMsg2, ErrStat, ErrMsg, RoutineName )
      CALL SD_CopyConstrState (SD%z( STATE_PRED), SD%z( STATE_CURR), MESH_UPDATECOPY, Errstat2, ErrMsg2)
         CALL SetErrStat(ErrStat2, ErrMsg2, ErrStat, ErrMsg, RoutineName )
      CALL SD_CopyOtherState (SD%OtherSt(STATE_PRED), SD%OtherSt(STATE_CURR), MESH_UPDATECOPY, Errstat2, ErrMsg2)
         CALL SetErrStat(ErrStat2, ErrMsg2, ErrStat, ErrMsg, RoutineName )
   ELSE IF ( p_FAST%CompSub == Module_ExtPtfm ) THEN
      CALL ExtPtfm_CopyContState   (ExtPtfm%x( STATE_PRED), ExtPtfm%x( STATE_CURR), MESH_UPDATECOPY, Errstat2, ErrMsg2)
         CALL SetErrStat(ErrStat2, ErrMsg2, ErrStat, ErrMsg, RoutineName )
      CALL ExtPtfm_CopyDiscState   (ExtPtfm%xd(STATE_PRED), ExtPtfm%xd(STATE_CURR), MESH_UPDATECOPY, Errstat2, ErrMsg2)  
         CALL SetErrStat(ErrStat2, ErrMsg2, ErrStat, ErrMsg, RoutineName )
      CALL ExtPtfm_CopyConstrState (ExtPtfm%z( STATE_PRED), ExtPtfm%z( STATE_CURR), MESH_UPDATECOPY, Errstat2, ErrMsg2)
         CALL SetErrStat(ErrStat2, ErrMsg2, ErrStat, ErrMsg, RoutineName )
      CALL ExtPtfm_CopyOtherState (ExtPtfm%OtherSt(STATE_PRED), ExtPtfm%OtherSt(STATE_CURR), MESH_UPDATECOPY, Errstat2, ErrMsg2)
         CALL SetErrStat(ErrStat2, ErrMsg2, ErrStat, ErrMsg, RoutineName )
   END IF
         
      
   ! MAP: copy final predictions to actual states
   IF (p_FAST%CompMooring == Module_MAP) THEN
      CALL MAP_CopyContState   (MAPp%x( STATE_PRED), MAPp%x( STATE_CURR), MESH_UPDATECOPY, Errstat2, ErrMsg2)
         CALL SetErrStat(ErrStat2, ErrMsg2, ErrStat, ErrMsg, RoutineName )
      CALL MAP_CopyDiscState   (MAPp%xd(STATE_PRED), MAPp%xd(STATE_CURR), MESH_UPDATECOPY, Errstat2, ErrMsg2)  
         CALL SetErrStat(ErrStat2, ErrMsg2, ErrStat, ErrMsg, RoutineName )
      CALL MAP_CopyConstrState (MAPp%z( STATE_PRED), MAPp%z( STATE_CURR), MESH_UPDATECOPY, Errstat2, ErrMsg2)
         CALL SetErrStat(ErrStat2, ErrMsg2, ErrStat, ErrMsg, RoutineName )
      !CALL MAP_CopyOtherState (MAPp%OtherSt(STATE_PRED), MAPp%OtherSt(STATE_CURR), MESH_UPDATECOPY, Errstat2, ErrMsg2)
      !   CALL SetErrStat(ErrStat2, ErrMsg2, ErrStat, ErrMsg, RoutineName )
   ELSEIF (p_FAST%CompMooring == Module_MD) THEN
      CALL MD_CopyContState   (MD%x( STATE_PRED), MD%x( STATE_CURR), MESH_UPDATECOPY, Errstat2, ErrMsg2)
         CALL SetErrStat(ErrStat2, ErrMsg2, ErrStat, ErrMsg, RoutineName )
      CALL MD_CopyDiscState   (MD%xd(STATE_PRED), MD%xd(STATE_CURR), MESH_UPDATECOPY, Errstat2, ErrMsg2)  
         CALL SetErrStat(ErrStat2, ErrMsg2, ErrStat, ErrMsg, RoutineName )
      CALL MD_CopyConstrState (MD%z( STATE_PRED), MD%z( STATE_CURR), MESH_UPDATECOPY, Errstat2, ErrMsg2)
         CALL SetErrStat(ErrStat2, ErrMsg2, ErrStat, ErrMsg, RoutineName )
      CALL MD_CopyOtherState (MD%OtherSt(STATE_PRED), MD%OtherSt(STATE_CURR), MESH_UPDATECOPY, Errstat2, ErrMsg2)
         CALL SetErrStat(ErrStat2, ErrMsg2, ErrStat, ErrMsg, RoutineName )
   ELSEIF (p_FAST%CompMooring == Module_FEAM) THEN
      CALL FEAM_CopyContState   (FEAM%x( STATE_PRED), FEAM%x( STATE_CURR), MESH_UPDATECOPY, Errstat2, ErrMsg2)
         CALL SetErrStat(ErrStat2, ErrMsg2, ErrStat, ErrMsg, RoutineName )
      CALL FEAM_CopyDiscState   (FEAM%xd(STATE_PRED), FEAM%xd(STATE_CURR), MESH_UPDATECOPY, Errstat2, ErrMsg2)  
         CALL SetErrStat(ErrStat2, ErrMsg2, ErrStat, ErrMsg, RoutineName )
      CALL FEAM_CopyConstrState (FEAM%z( STATE_PRED), FEAM%z( STATE_CURR), MESH_UPDATECOPY, Errstat2, ErrMsg2)
         CALL SetErrStat(ErrStat2, ErrMsg2, ErrStat, ErrMsg, RoutineName )
      CALL FEAM_CopyOtherState (FEAM%OtherSt( STATE_PRED), FEAM%OtherSt( STATE_CURR), MESH_UPDATECOPY, Errstat2, ErrMsg2)
         CALL SetErrStat(ErrStat2, ErrMsg2, ErrStat, ErrMsg, RoutineName )
   ELSEIF (p_FAST%CompMooring == Module_Orca) THEN
      CALL Orca_CopyContState   (Orca%x( STATE_PRED), Orca%x( STATE_CURR), MESH_UPDATECOPY, Errstat2, ErrMsg2)
         CALL SetErrStat(ErrStat2, ErrMsg2, ErrStat, ErrMsg, RoutineName )
      CALL Orca_CopyDiscState   (Orca%xd(STATE_PRED), Orca%xd(STATE_CURR), MESH_UPDATECOPY, Errstat2, ErrMsg2)  
         CALL SetErrStat(ErrStat2, ErrMsg2, ErrStat, ErrMsg, RoutineName )
      CALL Orca_CopyConstrState (Orca%z( STATE_PRED), Orca%z( STATE_CURR), MESH_UPDATECOPY, Errstat2, ErrMsg2)
         CALL SetErrStat(ErrStat2, ErrMsg2, ErrStat, ErrMsg, RoutineName )
      CALL Orca_CopyOtherState (Orca%OtherSt( STATE_PRED), Orca%OtherSt( STATE_CURR), MESH_UPDATECOPY, Errstat2, ErrMsg2)
         CALL SetErrStat(ErrStat2, ErrMsg2, ErrStat, ErrMsg, RoutineName )
   END IF
             
         ! IceFloe: copy final predictions to actual states
   IF ( p_FAST%CompIce == Module_IceF ) THEN
      CALL IceFloe_CopyContState   (IceF%x( STATE_PRED), IceF%x( STATE_CURR), MESH_UPDATECOPY, Errstat2, ErrMsg2)
         CALL SetErrStat(ErrStat2, ErrMsg2, ErrStat, ErrMsg, RoutineName )
      CALL IceFloe_CopyDiscState   (IceF%xd(STATE_PRED), IceF%xd(STATE_CURR), MESH_UPDATECOPY, Errstat2, ErrMsg2)  
         CALL SetErrStat(ErrStat2, ErrMsg2, ErrStat, ErrMsg, RoutineName )
      CALL IceFloe_CopyConstrState (IceF%z( STATE_PRED), IceF%z( STATE_CURR), MESH_UPDATECOPY, Errstat2, ErrMsg2)
         CALL SetErrStat(ErrStat2, ErrMsg2, ErrStat, ErrMsg, RoutineName )
      CALL IceFloe_CopyOtherState (IceF%OtherSt(STATE_PRED), IceF%OtherSt(STATE_CURR), MESH_UPDATECOPY, Errstat2, ErrMsg2)
         CALL SetErrStat(ErrStat2, ErrMsg2, ErrStat, ErrMsg, RoutineName )
   ELSEIF ( p_FAST%CompIce == Module_IceD ) THEN
      DO i=1,p_FAST%numIceLegs
         CALL IceD_CopyContState   (IceD%x( i,STATE_PRED), IceD%x( i,STATE_CURR), MESH_UPDATECOPY, Errstat2, ErrMsg2)
            CALL SetErrStat(ErrStat2, ErrMsg2, ErrStat, ErrMsg, RoutineName )
         CALL IceD_CopyDiscState   (IceD%xd(i,STATE_PRED), IceD%xd(i,STATE_CURR), MESH_UPDATECOPY, Errstat2, ErrMsg2)  
            CALL SetErrStat(ErrStat2, ErrMsg2, ErrStat, ErrMsg, RoutineName )
         CALL IceD_CopyConstrState (IceD%z( i,STATE_PRED), IceD%z( i,STATE_CURR), MESH_UPDATECOPY, Errstat2, ErrMsg2)
            CALL SetErrStat(ErrStat2, ErrMsg2, ErrStat, ErrMsg, RoutineName )
         CALL IceD_CopyOtherState (IceD%OtherSt( i,STATE_PRED), IceD%OtherSt( i,STATE_CURR), MESH_UPDATECOPY, Errstat2, ErrMsg2)
            CALL SetErrStat(ErrStat2, ErrMsg2, ErrStat, ErrMsg, RoutineName )
      END DO
   END IF

            
   !++++++++++++++++++++++++++++++++++++++++++++++++++++++++++++++++++++++++++++++++++++++++++++++++++++++++++++++++++++++++++++
   !! We've advanced everything to the next time step: 
   !++++++++++++++++++++++++++++++++++++++++++++++++++++++++++++++++++++++++++++++++++++++++++++++++++++++++++++++++++++++++++++                       
      
   !! update the global time 
  
   m_FAST%t_global = t_global_next 
      
      
   !----------------------------------------------------------------------------------------
   !! Check to see if we should output data this time step:
   !----------------------------------------------------------------------------------------

   CALL WriteOutputToFile(n_t_global+1, m_FAST%t_global, p_FAST, y_FAST, ED, BD, AD14, AD, IfW, OpFM, HD, SD, ExtPtfm, &
                          SrvD, MAPp, FEAM, MD, Orca, IceF, IceD, MeshMapData, ErrStat2, ErrMsg2)
      CALL SetErrStat(ErrStat2, ErrMsg2, ErrStat, ErrMsg, RoutineName )

   !----------------------------------------------------------------------------------------
   !! Display simulation status every SttsTime-seconds (i.e., n_SttsTime steps):
   !----------------------------------------------------------------------------------------   
      
   IF (p_FAST%WrSttsTime) then
      IF ( MOD( n_t_global + 1, p_FAST%n_SttsTime ) == 0 ) THEN
      
         if (.not. Cmpl4SFun) then   
            CALL SimStatus( m_FAST%TiLstPrn, m_FAST%PrevClockTime, m_FAST%t_global, p_FAST%TMax, p_FAST%TDesc )
         end if
      
      ENDIF
   ENDIF
     
END SUBROUTINE FAST_Solution
!----------------------------------------------------------------------------------------------------------------------------------
! ROUTINES TO OUTPUT WRITE DATA TO FILE AT EACH REQUSTED TIME STEP
!----------------------------------------------------------------------------------------------------------------------------------
!> This routine determines if it's time to write to the output files, and calls the routine to write to the files
!! with the output data. It should be called after all the output solves for a given time have been completed.
SUBROUTINE WriteOutputToFile(n_t_global, t_global, p_FAST, y_FAST, ED, BD, AD14, AD, IfW, OpFM, HD, SD, ExtPtfm, &
                             SrvD, MAPp, FEAM, MD, Orca, IceF, IceD, MeshMapData, ErrStat, ErrMsg)
!...............................................................................................................................
   INTEGER(IntKi),           INTENT(IN   ) :: n_t_global          !< Current global time step
   REAL(DbKi),               INTENT(IN   ) :: t_global            !< Current global time
   TYPE(FAST_ParameterType), INTENT(IN   ) :: p_FAST              !< Parameters for the glue code
   TYPE(FAST_OutputFileType),INTENT(INOUT) :: y_FAST              !< Output variables for the glue code

   TYPE(ElastoDyn_Data),     INTENT(IN   ) :: ED                  !< ElastoDyn data
   TYPE(BeamDyn_Data),       INTENT(IN   ) :: BD                  !< BeamDyn data
   TYPE(ServoDyn_Data),      INTENT(IN   ) :: SrvD                !< ServoDyn data
   TYPE(AeroDyn14_Data),     INTENT(IN   ) :: AD14                !< AeroDyn14 data
   TYPE(AeroDyn_Data),       INTENT(IN   ) :: AD                  !< AeroDyn data
   TYPE(InflowWind_Data),    INTENT(IN   ) :: IfW                 !< InflowWind data
   TYPE(OpenFOAM_Data),      INTENT(IN   ) :: OpFM                !< OpenFOAM data
   TYPE(HydroDyn_Data),      INTENT(IN   ) :: HD                  !< HydroDyn data
   TYPE(SubDyn_Data),        INTENT(IN   ) :: SD                  !< SubDyn data
   TYPE(ExtPtfm_Data),       INTENT(IN   ) :: ExtPtfm             !< ExtPtfm_MCKF data
   TYPE(MAP_Data),           INTENT(IN   ) :: MAPp                !< MAP data
   TYPE(FEAMooring_Data),    INTENT(IN   ) :: FEAM                !< FEAMooring data
   TYPE(MoorDyn_Data),       INTENT(IN   ) :: MD                  !< MoorDyn data
   TYPE(OrcaFlex_Data),      INTENT(IN   ) :: Orca                !< OrcaFlex interface data
   TYPE(IceFloe_Data),       INTENT(IN   ) :: IceF                !< IceFloe data
   TYPE(IceDyn_Data),        INTENT(IN   ) :: IceD                !< All the IceDyn data used in time-step loop

   TYPE(FAST_ModuleMapType), INTENT(IN   ) :: MeshMapData         !< Data for mapping between modules
   INTEGER(IntKi),           INTENT(  OUT) :: ErrStat             !< Error status of the operation
   CHARACTER(*),             INTENT(  OUT) :: ErrMsg              !< Error message if ErrStat /= ErrID_None


   REAL(DbKi)                              :: OutTime             ! Used to determine if output should be generated at this simulation time
   INTEGER(IntKi)                          :: ErrStat2
   CHARACTER(ErrMsgLen)                    :: ErrMSg2
   CHARACTER(*), PARAMETER                 :: RoutineName = 'WriteOutputToFile'
      
   ErrStat = ErrID_None
   ErrMsg  = ""
   
      ! Write time-series channel data
   
   IF ( t_global >= p_FAST%TStart )  THEN

         !bjj FIX THIS algorithm!!! this assumes dt_out is an integer multiple of dt; we will probably have to do some interpolation to get these outputs at the times we want them....
         !bjj: perhaps we should do this with integer math on n_t_global now...
      OutTime = NINT( t_global / p_FAST%DT_out ) * p_FAST%DT_out
      IF ( EqualRealNos( t_global, OutTime ) )  THEN

            ! Generate glue-code output file

            CALL WrOutputLine( t_global, p_FAST, y_FAST, IfW%y%WriteOutput, OpFM%y%WriteOutput, ED%Output(1)%WriteOutput, &
                  AD%y%WriteOutput, SrvD%y%WriteOutput, HD%y%WriteOutput, SD%y%WriteOutput, ExtPtfm%y%WriteOutput, MAPp%y%WriteOutput, &
                  FEAM%y%WriteOutput, MD%y%WriteOutput, Orca%y%WriteOutput, IceF%y%WriteOutput, IceD%y, BD%y, ErrStat, ErrMsg )
                                                                      
      END IF

   ENDIF
      
      ! Write visualization data (and also note that we're ignoring any errors that occur doing so)
   IF ( p_FAST%WrVTK == VTK_Animate ) THEN
      IF ( MOD( n_t_global, p_FAST%n_VTKTime ) == 0 ) THEN
         
         IF ( p_FAST%VTK_Type == VTK_Surf ) THEN
            CALL WrVTK_Surfaces(t_global, p_FAST, y_FAST, MeshMapData, ED, BD, AD14, AD, IfW, OpFM, HD, SD, SrvD, MAPp, FEAM, MD, Orca, IceF, IceD)            
         ELSE IF ( p_FAST%VTK_Type == VTK_Basic ) THEN
            CALL WrVTK_BasicMeshes(p_FAST, y_FAST, MeshMapData, ED, BD, AD14, AD, IfW, OpFM, HD, SD, SrvD, MAPp, FEAM, MD, Orca, IceF, IceD)            
         ELSE IF ( p_FAST%VTK_Type == VTK_All ) THEN
            CALL WrVTK_AllMeshes(p_FAST, y_FAST, MeshMapData, ED, BD, AD14, AD, IfW, OpFM, HD, SD, ExtPtfm, SrvD, MAPp, FEAM, MD, Orca, IceF, IceD)                                 
         ELSE IF (p_FAST%VTK_Type==VTK_Old) THEN                           
            CALL WriteMotionMeshesToFile(t_global, ED%Output(1), SD%Input(1), SD%y, HD%Input(1), MAPp%Input(1), BD%y, BD%Input(1,:), y_FAST%UnGra, ErrStat2, ErrMsg2, TRIM(p_FAST%OutFileRoot)//'.gra') 
         END IF
         
         y_FAST%VTK_count = y_FAST%VTK_count + 1         
      END IF
   END IF
   
            
END SUBROUTINE WriteOutputToFile     
!----------------------------------------------------------------------------------------------------------------------------------
!> This routine writes the module output to the primary output file(s).
SUBROUTINE WrOutputLine( t, p_FAST, y_FAST, IfWOutput, OpFMOutput, EDOutput, ADOutput, SrvDOutput, HDOutput, SDOutput, ExtPtfmOutput,&
                        MAPOutput, FEAMOutput, MDOutput, OrcaOutput, IceFOutput, y_IceD, y_BD, ErrStat, ErrMsg)

   IMPLICIT                        NONE
   
      ! Passed variables
   REAL(DbKi), INTENT(IN)                  :: t                                  !< Current simulation time, in seconds
   TYPE(FAST_ParameterType), INTENT(IN)    :: p_FAST                             !< Glue-code simulation parameters
   TYPE(FAST_OutputFileType),INTENT(INOUT) :: y_FAST                             !< Glue-code simulation outputs


   REAL(ReKi),               INTENT(IN)    :: IfWOutput (:)                      !< InflowWind WriteOutput values
   REAL(ReKi),               INTENT(IN)    :: OpFMOutput (:)                     !< OpenFOAM WriteOutput values
   REAL(ReKi),               INTENT(IN)    :: EDOutput (:)                       !< ElastoDyn WriteOutput values
   REAL(ReKi),               INTENT(IN)    :: ADOutput (:)                       !< AeroDyn WriteOutput values
   REAL(ReKi),               INTENT(IN)    :: SrvDOutput (:)                     !< ServoDyn WriteOutput values
   REAL(ReKi),               INTENT(IN)    :: HDOutput (:)                       !< HydroDyn WriteOutput values
   REAL(ReKi),               INTENT(IN)    :: SDOutput (:)                       !< SubDyn WriteOutput values
   REAL(ReKi),               INTENT(IN)    :: ExtPtfmOutput (:)                  !< ExtPtfm_MCKF WriteOutput values
   REAL(ReKi),               INTENT(IN)    :: MAPOutput (:)                      !< MAP WriteOutput values
   REAL(ReKi),               INTENT(IN)    :: FEAMOutput (:)                     !< FEAMooring WriteOutput values
   REAL(ReKi),               INTENT(IN)    :: MDOutput (:)                       !< MoorDyn WriteOutput values
   REAL(ReKi),               INTENT(IN)    :: OrcaOutput (:)                     !< OrcaFlex interface WriteOutput values
   REAL(ReKi),               INTENT(IN)    :: IceFOutput (:)                     !< IceFloe WriteOutput values
   TYPE(IceD_OutputType),    INTENT(IN)    :: y_IceD (:)                         !< IceDyn outputs (WriteOutput values are subset)
   TYPE(BD_OutputType),      INTENT(IN)    :: y_BD (:)                           !< BeamDyn outputs (WriteOutput values are subset)

   INTEGER(IntKi),           INTENT(OUT)   :: ErrStat                            !< Error status
   CHARACTER(*),             INTENT(OUT)   :: ErrMsg                             !< Error message

      ! Local variables.

   CHARACTER(200)                   :: Frmt                                      ! A string to hold a format specifier
   CHARACTER(p_FAST%TChanLen)       :: TmpStr                                    ! temporary string to print the time output as text

   REAL(ReKi)                       :: OutputAry(SIZE(y_FAST%ChannelNames)-1)

   ErrStat = ErrID_None
   ErrMsg  = ''
   
   CALL FillOutputAry(p_FAST, y_FAST, IfWOutput, OpFMOutput, EDOutput, ADOutput, SrvDOutput, HDOutput, SDOutput, ExtPtfmOutput, &
                      MAPOutput, FEAMOutput, MDOutput, OrcaOutput, IceFOutput, y_IceD, y_BD, OutputAry)   

   IF (p_FAST%WrTxtOutFile) THEN

         ! Write one line of tabular output:
   !   Frmt = '(F8.3,'//TRIM(Num2LStr(p%NumOuts))//'(:,A,'//TRIM( p%OutFmt )//'))'
      Frmt = '"'//p_FAST%Delim//'"'//p_FAST%OutFmt      ! format for array elements from individual modules

            ! time
      WRITE( TmpStr, '('//trim(p_FAST%OutFmt_t)//')' ) t
      CALL WrFileNR( y_FAST%UnOu, TmpStr )

         ! write the individual module output (convert to SiKi if necessary, so that we don't need to print so many digits in the exponent)
      CALL WrNumAryFileNR ( y_FAST%UnOu, REAL(OutputAry,SiKi), Frmt, ErrStat, ErrMsg )
         !IF ( ErrStat >= AbortErrLev ) RETURN
      
         ! write a new line (advance to the next line)
      WRITE (y_FAST%UnOu,'()')

   END IF


   IF (p_FAST%WrBinOutFile) THEN

         ! Write data to array for binary output file

      IF ( y_FAST%n_Out == y_FAST%NOutSteps ) THEN
         ErrStat = ErrID_Warn
         ErrMsg = 'Not all data could be written to the binary output file.'
         !CALL ProgWarn( 'Not all data could be written to the binary output file.' )
         !this really would only happen if we have an error somewhere else, right?
         !otherwise, we could allocate a new, larger array and move existing data
      ELSE
         y_FAST%n_Out = y_FAST%n_Out + 1

            ! store time data
         IF ( y_FAST%n_Out == 1_IntKi .OR. p_FAST%WrBinMod == FileFmtID_WithTime ) THEN
            y_FAST%TimeData(y_FAST%n_Out) = t   ! Time associated with these outputs
         END IF

            ! store individual module data
         y_FAST%AllOutData(:, y_FAST%n_Out) = OutputAry
         
      END IF      

   END IF

   RETURN
END SUBROUTINE WrOutputLine
!----------------------------------------------------------------------------------------------------------------------------------
!> Routine that calls FillOutputAry for one instance of a Turbine data structure. This is a separate subroutine so that the FAST
!! driver programs do not need to change or operate on the individual module level. (Called from Simulink interface.) 
SUBROUTINE FillOutputAry_T(Turbine, Outputs)
                   
   TYPE(FAST_TurbineType),   INTENT(IN   ) :: Turbine                          !< all data for one instance of a turbine
   REAL(ReKi),               INTENT(  OUT) :: Outputs(:)                       !< single array of output 
   

      CALL FillOutputAry(Turbine%p_FAST, Turbine%y_FAST, Turbine%IfW%y%WriteOutput, Turbine%OpFM%y%WriteOutput, &
                Turbine%ED%Output(1)%WriteOutput, Turbine%AD%y%WriteOutput, Turbine%SrvD%y%WriteOutput, &
                Turbine%HD%y%WriteOutput, Turbine%SD%y%WriteOutput, Turbine%ExtPtfm%y%WriteOutput, Turbine%MAP%y%WriteOutput, &
                Turbine%FEAM%y%WriteOutput, Turbine%MD%y%WriteOutput, Turbine%Orca%y%WriteOutput, &
                Turbine%IceF%y%WriteOutput, Turbine%IceD%y, Turbine%BD%y, Outputs)   
                        
END SUBROUTINE FillOutputAry_T                        
!----------------------------------------------------------------------------------------------------------------------------------
!> This routine concatenates all of the WriteOutput values from the module Output into one array to be written to the FAST 
!! output file.
SUBROUTINE FillOutputAry(p_FAST, y_FAST, IfWOutput, OpFMOutput, EDOutput, ADOutput, SrvDOutput, HDOutput, SDOutput, ExtPtfmOutput, &
                        MAPOutput, FEAMOutput, MDOutput, OrcaOutput, IceFOutput, y_IceD, y_BD, OutputAry)

   TYPE(FAST_ParameterType), INTENT(IN)    :: p_FAST                             !< Glue-code simulation parameters
   TYPE(FAST_OutputFileType),INTENT(IN)    :: y_FAST                             !< Glue-code simulation outputs

   REAL(ReKi),               INTENT(IN)    :: IfWOutput (:)                      !< InflowWind WriteOutput values
   REAL(ReKi),               INTENT(IN)    :: OpFMOutput (:)                     !< OpenFOAM WriteOutput values
   REAL(ReKi),               INTENT(IN)    :: EDOutput (:)                       !< ElastoDyn WriteOutput values
   REAL(ReKi),               INTENT(IN)    :: ADOutput (:)                       !< AeroDyn WriteOutput values
   REAL(ReKi),               INTENT(IN)    :: SrvDOutput (:)                     !< ServoDyn WriteOutput values
   REAL(ReKi),               INTENT(IN)    :: HDOutput (:)                       !< HydroDyn WriteOutput values
   REAL(ReKi),               INTENT(IN)    :: SDOutput (:)                       !< SubDyn WriteOutput values
   REAL(ReKi),               INTENT(IN)    :: ExtPtfmOutput (:)                  !< ExtPtfm_MCKF WriteOutput values
   REAL(ReKi),               INTENT(IN)    :: MAPOutput (:)                      !< MAP WriteOutput values
   REAL(ReKi),               INTENT(IN)    :: FEAMOutput (:)                     !< FEAMooring WriteOutput values
   REAL(ReKi),               INTENT(IN)    :: MDOutput (:)                       !< MoorDyn WriteOutput values
   REAL(ReKi),               INTENT(IN)    :: OrcaOutput (:)                     !< OrcaFlex interface WriteOutput values
   REAL(ReKi),               INTENT(IN)    :: IceFOutput (:)                     !< IceFloe WriteOutput values
   TYPE(IceD_OutputType),    INTENT(IN)    :: y_IceD (:)                         !< IceDyn outputs (WriteOutput values are subset)
   TYPE(BD_OutputType),      INTENT(IN)    :: y_BD (:)                           !< BeamDyn outputs (WriteOutput values are subset)

   REAL(ReKi),               INTENT(OUT)   :: OutputAry(:)                       !< single array of output 
   
   INTEGER(IntKi)                          :: i                                  ! loop counter
   INTEGER(IntKi)                          :: indxLast                           ! The index of the last row value to be written to AllOutData for this time step (column).
   INTEGER(IntKi)                          :: indxNext                           ! The index of the next row value to be written to AllOutData for this time step (column).
   
   
            ! store individual module data into one array for output

      indxLast = 0
      indxNext = 1

      IF ( y_FAST%numOuts(Module_IfW) > 0 ) THEN
         indxLast = indxNext + SIZE(IfWOutput) - 1
         OutputAry(indxNext:indxLast) = IfWOutput
         indxNext = IndxLast + 1
      ELSEIF ( y_FAST%numOuts(Module_OpFM) > 0 ) THEN
         indxLast = indxNext + SIZE(OpFMOutput) - 1
         OutputAry(indxNext:indxLast) = OpFMOutput
         indxNext = IndxLast + 1
      END IF

      IF ( y_FAST%numOuts(Module_ED) > 0 ) THEN
         indxLast = indxNext + SIZE(EDOutput) - 1
         OutputAry(indxNext:indxLast) = EDOutput
         indxNext = IndxLast + 1
      END IF
         
      IF ( y_FAST%numOuts(Module_BD) > 0 ) THEN
         do i=1,SIZE(y_BD)
            indxLast = indxNext + SIZE(y_BD(i)%WriteOutput) - 1
            OutputAry(indxNext:indxLast) = y_BD(i)%WriteOutput
            indxNext = IndxLast + 1
         end do         
      END IF            
      
      IF ( y_FAST%numOuts(Module_AD) > 0 ) THEN
         indxLast = indxNext + SIZE(ADOutput) - 1
         OutputAry(indxNext:indxLast) = ADOutput
         indxNext = IndxLast + 1
      END IF
         
      IF ( y_FAST%numOuts(Module_SrvD) > 0 ) THEN
         indxLast = indxNext + SIZE(SrvDOutput) - 1
         OutputAry(indxNext:indxLast) = SrvDOutput
         indxNext = IndxLast + 1
      END IF

      IF ( y_FAST%numOuts(Module_HD) > 0 ) THEN
         indxLast = indxNext + SIZE(HDOutput) - 1
         OutputAry(indxNext:indxLast) = HDOutput
         indxNext = IndxLast + 1
      END IF

      IF ( y_FAST%numOuts(Module_SD) > 0 ) THEN
         indxLast = indxNext + SIZE(SDOutput) - 1
         OutputAry(indxNext:indxLast) = SDOutput
         indxNext = IndxLast + 1
      ELSE IF ( y_FAST%numOuts(Module_ExtPtfm) > 0 ) THEN
         indxLast = indxNext + SIZE(ExtPtfmOutput) - 1
         OutputAry(indxNext:indxLast) = ExtPtfmOutput
         indxNext = IndxLast + 1
      END IF
                  
      IF ( y_FAST%numOuts(Module_MAP) > 0 ) THEN
         indxLast = indxNext + SIZE(MAPOutput) - 1
         OutputAry(indxNext:indxLast) = MAPOutput
         indxNext = IndxLast + 1
      ELSEIF ( y_FAST%numOuts(Module_MD) > 0 ) THEN
         indxLast = indxNext + SIZE(MDOutput) - 1
         OutputAry(indxNext:indxLast) = MDOutput
         indxNext = IndxLast + 1
      ELSEIF ( y_FAST%numOuts(Module_FEAM) > 0 ) THEN
         indxLast = indxNext + SIZE(FEAMOutput) - 1
         OutputAry(indxNext:indxLast) = FEAMOutput
         indxNext = IndxLast + 1
      ELSEIF ( y_FAST%numOuts(Module_Orca) > 0 ) THEN
         indxLast = indxNext + SIZE(OrcaOutput) - 1
         OutputAry(indxNext:indxLast) = OrcaOutput
         indxNext = IndxLast + 1
      END IF
         
      IF ( y_FAST%numOuts(Module_IceF) > 0 ) THEN
         indxLast = indxNext + SIZE(IceFOutput) - 1
         OutputAry(indxNext:indxLast) = IceFOutput
         indxNext = IndxLast + 1
      ELSEIF ( y_FAST%numOuts(Module_IceD) > 0 ) THEN
         DO i=1,p_FAST%numIceLegs
            indxLast = indxNext + SIZE(y_IceD(i)%WriteOutput) - 1
            OutputAry(indxNext:indxLast) = y_IceD(i)%WriteOutput
            indxNext = IndxLast + 1
         END DO            
      END IF     
         
END SUBROUTINE FillOutputAry
!----------------------------------------------------------------------------------------------------------------------------------
!> This routine writes all the committed meshes to VTK-formatted files. It doesn't bother with returning an error code.
SUBROUTINE WrVTK_AllMeshes(p_FAST, y_FAST, MeshMapData, ED, BD, AD14, AD, IfW, OpFM, HD, SD, ExtPtfm, SrvD, MAPp, FEAM, MD, Orca, IceF, IceD)

   TYPE(FAST_ParameterType), INTENT(IN   ) :: p_FAST              !< Parameters for the glue code
   TYPE(FAST_OutputFileType),INTENT(IN   ) :: y_FAST              !< Output variables for the glue code
   TYPE(FAST_ModuleMapType), INTENT(IN   ) :: MeshMapData         !< Data for mapping between modules

   TYPE(ElastoDyn_Data),     INTENT(IN   ) :: ED                  !< ElastoDyn data
   TYPE(BeamDyn_Data),       INTENT(IN   ) :: BD                  !< BeamDyn data
   TYPE(ServoDyn_Data),      INTENT(IN   ) :: SrvD                !< ServoDyn data
   TYPE(AeroDyn14_Data),     INTENT(IN   ) :: AD14                !< AeroDyn14 data
   TYPE(AeroDyn_Data),       INTENT(IN   ) :: AD                  !< AeroDyn data
   TYPE(InflowWind_Data),    INTENT(IN   ) :: IfW                 !< InflowWind data
   TYPE(OpenFOAM_Data),      INTENT(IN   ) :: OpFM                !< OpenFOAM data
   TYPE(HydroDyn_Data),      INTENT(IN   ) :: HD                  !< HydroDyn data
   TYPE(SubDyn_Data),        INTENT(IN   ) :: SD                  !< SubDyn data
   TYPE(ExtPtfm_Data),       INTENT(IN   ) :: ExtPtfm             !< ExtPtfm data
   TYPE(MAP_Data),           INTENT(IN   ) :: MAPp                !< MAP data
   TYPE(FEAMooring_Data),    INTENT(IN   ) :: FEAM                !< FEAMooring data
   TYPE(MoorDyn_Data),       INTENT(IN   ) :: MD                  !< MoorDyn data
   TYPE(OrcaFlex_Data),      INTENT(IN   ) :: Orca                !< OrcaFlex interface data
   TYPE(IceFloe_Data),       INTENT(IN   ) :: IceF                !< IceFloe data
   TYPE(IceDyn_Data),        INTENT(IN   ) :: IceD                !< All the IceDyn data used in time-step loop


   logical                                 :: outputFields        ! flag to determine if we want to output the HD mesh fields
   INTEGER(IntKi)                          :: NumBl, k
   INTEGER(IntKi)                          :: ErrStat2
   CHARACTER(ErrMsgLen)                    :: ErrMSg2
   CHARACTER(*), PARAMETER                 :: RoutineName = 'WrVTK_AllMeshes'
   
   
   NumBl = 0
   if (allocated(ED%Output)) then
      if (allocated(ED%Output(1)%BladeRootMotion)) then
         NumBl = SIZE(ED%Output(1)%BladeRootMotion)      
      end if
   end if
   
   
! I'm first going to just put all of the meshes that get mapped together, then decide if we're going to print/plot them all
         
!  ElastoDyn
   if (allocated(ED%Output) .and. allocated(ED%Input)) then
   
         !  ElastoDyn outputs (motions)
      DO K=1,NumBl        
         !%BladeLn2Mesh(K) used only when not BD (see below)
         call MeshWrVTK(p_FAST%TurbinePos, ED%Output(1)%BladeRootMotion(K), trim(p_FAST%OutFileRoot)//'.ED_BladeRootMotion'//trim(num2lstr(k)), y_FAST%VTK_count, p_FAST%VTK_fields, ErrStat2, ErrMsg2 )
      END DO
      
      call MeshWrVTK(p_FAST%TurbinePos, ED%Output(1)%TowerLn2Mesh, trim(p_FAST%OutFileRoot)//'.ED_TowerLn2Mesh_motion', y_FAST%VTK_count, p_FAST%VTK_fields, ErrStat2, ErrMsg2 )     

! these will get output with their sibling input meshes
      !call MeshWrVTK(p_FAST%TurbinePos, ED%Output(1)%HubPtMotion, trim(p_FAST%OutFileRoot)//'.ED_HubPtMotion', y_FAST%VTK_count, p_FAST%VTK_fields, ErrStat2, ErrMsg2 )     
      !call MeshWrVTK(p_FAST%TurbinePos, ED%Output(1)%NacelleMotion, trim(p_FAST%OutFileRoot)//'.ED_NacelleMotion', y_FAST%VTK_count, p_FAST%VTK_fields, ErrStat2, ErrMsg2 )     
      !call MeshWrVTK(p_FAST%TurbinePos, ED%Output(1)%PlatformPtMesh, trim(p_FAST%OutFileRoot)//'.ED_PlatformPtMesh_motion', y_FAST%VTK_count, p_FAST%VTK_fields, ErrStat2, ErrMsg2 )     
      
         !  ElastoDyn inputs (loads)
      ! %BladePtLoads used only when not BD (see below)
      call MeshWrVTK(p_FAST%TurbinePos, ED%Input(1)%TowerPtLoads, trim(p_FAST%OutFileRoot)//'.ED_TowerPtLoads', y_FAST%VTK_count, p_FAST%VTK_fields, ErrStat2, ErrMsg2, ED%Output(1)%TowerLn2Mesh )     
      call MeshWrVTK(p_FAST%TurbinePos, ED%Input(1)%HubPtLoad, trim(p_FAST%OutFileRoot)//'.ED_Hub', y_FAST%VTK_count, p_FAST%VTK_fields, ErrStat2, ErrMsg2, ED%Output(1)%HubPtMotion )
      call MeshWrVTK(p_FAST%TurbinePos, ED%Input(1)%NacelleLoads, trim(p_FAST%OutFileRoot)//'.ED_Nacelle' ,y_FAST%VTK_count, p_FAST%VTK_fields, ErrStat2, ErrMsg2, ED%Output(1)%NacelleMotion )     
      call MeshWrVTK(p_FAST%TurbinePos, ED%Input(1)%PlatformPtMesh, trim(p_FAST%OutFileRoot)//'.ED_PlatformPtMesh', y_FAST%VTK_count, p_FAST%VTK_fields, ErrStat2, ErrMsg2, ED%Output(1)%PlatformPtMesh )     
   end if
   
   
!  BeamDyn
   IF ( p_FAST%CompElast == Module_BD .and. allocated(BD%Input) .and. allocated(BD%y)) THEN
            
      do K=1,NumBl        
            ! BeamDyn inputs
         !call MeshWrVTK(p_FAST%TurbinePos, BD%Input(1,k)%RootMotion, trim(p_FAST%OutFileRoot)//'.BD_RootMotion'//trim(num2lstr(k)), y_FAST%VTK_count, p_FAST%VTK_fields, ErrStat2, ErrMsg2 )
         call MeshWrVTK(p_FAST%TurbinePos, BD%Input(1,k)%HubMotion, trim(p_FAST%OutFileRoot)//'.BD_HubMotion'//trim(num2lstr(k)), y_FAST%VTK_count, p_FAST%VTK_fields, ErrStat2, ErrMsg2 )    
      end do
      if (allocated(MeshMapData%y_BD_BldMotion_4Loads)) then
         do K=1,NumBl 
            call MeshWrVTK(p_FAST%TurbinePos, BD%Input(1,k)%DistrLoad, trim(p_FAST%OutFileRoot)//'.BD_DistrLoad'//trim(num2lstr(k)), y_FAST%VTK_count, p_FAST%VTK_fields, ErrStat2, ErrMsg2, MeshMapData%y_BD_BldMotion_4Loads(k) )
            ! skipping PointLoad
         end do
      end if
      
      
      do K=1,NumBl        
            ! BeamDyn outputs
         call MeshWrVTK(p_FAST%TurbinePos, BD%y(k)%ReactionForce, trim(p_FAST%OutFileRoot)//'.BD_ReactionForce_RootMotion'//trim(num2lstr(k)), y_FAST%VTK_count, p_FAST%VTK_fields, ErrStat2, ErrMsg2, BD%Input(1,k)%RootMotion )
         call MeshWrVTK(p_FAST%TurbinePos, BD%y(k)%BldMotion, trim(p_FAST%OutFileRoot)//'.BD_BldMotion'//trim(num2lstr(k)), y_FAST%VTK_count, p_FAST%VTK_fields, ErrStat2, ErrMsg2 )
         ! skipping BldForce         
      end do  
      
   ELSE if (allocated(ED%Input) .and. allocated(ED%Output)) then
      ! ElastoDyn
      DO K=1,NumBl        
         call MeshWrVTK(p_FAST%TurbinePos, ED%Output(1)%BladeLn2Mesh(K), trim(p_FAST%OutFileRoot)//'.ED_BladeLn2Mesh_motion'//trim(num2lstr(k)), y_FAST%VTK_count, p_FAST%VTK_fields, ErrStat2, ErrMsg2 )
         call MeshWrVTK(p_FAST%TurbinePos, ED%Input(1)%BladePtLoads(K), trim(p_FAST%OutFileRoot)//'.ED_BladePtLoads'//trim(num2lstr(k)), y_FAST%VTK_count, p_FAST%VTK_fields, ErrStat2, ErrMsg2, ED%Output(1)%BladeLn2Mesh(K) )
      END DO      
   END IF
            
!  ServoDyn
   if (allocated(SrvD%Input)) then
      IF ( SrvD%Input(1)%NTMD%Mesh%Committed ) THEN         
         !call MeshWrVTK(p_FAST%TurbinePos, SrvD%Input(1)%NTMD%Mesh, trim(p_FAST%OutFileRoot)//'.SrvD_NTMD_Motion', y_FAST%VTK_count, p_FAST%VTK_fields, ErrStat2, ErrMsg2 )     
         call MeshWrVTK(p_FAST%TurbinePos, SrvD%y%NTMD%Mesh, trim(p_FAST%OutFileRoot)//'.SrvD_NTMD', y_FAST%VTK_count, p_FAST%VTK_fields, ErrStat2, ErrMsg2, SrvD%Input(1)%TTMD%Mesh )                
      END IF      
      IF ( SrvD%Input(1)%TTMD%Mesh%Committed ) THEN 
         !call MeshWrVTK(p_FAST%TurbinePos, SrvD%Input(1)%TTMD%Mesh, trim(p_FAST%OutFileRoot)//'.SrvD_TTMD_Motion', y_FAST%VTK_count, p_FAST%VTK_fields, ErrStat2, ErrMsg2 )     
         call MeshWrVTK(p_FAST%TurbinePos, SrvD%y%TTMD%Mesh, trim(p_FAST%OutFileRoot)//'.SrvD_TTMD', y_FAST%VTK_count, p_FAST%VTK_fields, ErrStat2, ErrMsg2, SrvD%Input(1)%TTMD%Mesh )         
      END IF   
   end if
   
      
!  AeroDyn   
   IF ( p_FAST%CompAero == Module_AD .and. allocated(AD%Input)) THEN 
               
      if (allocated(AD%Input(1)%BladeRootMotion)) then      
      
         DO K=1,NumBl   
            call MeshWrVTK(p_FAST%TurbinePos, AD%Input(1)%BladeRootMotion(K), trim(p_FAST%OutFileRoot)//'.AD_BladeRootMotion'//trim(num2lstr(k)), y_FAST%VTK_count, p_FAST%VTK_fields, ErrStat2, ErrMsg2 )     
            !call MeshWrVTK(p_FAST%TurbinePos, AD%Input(1)%BladeMotion(K), trim(p_FAST%OutFileRoot)//'.AD_BladeMotion'//trim(num2lstr(k)), y_FAST%VTK_count, p_FAST%VTK_fields, ErrStat2, ErrMsg2 )     
         END DO            
         call MeshWrVTK(p_FAST%TurbinePos, AD%Input(1)%HubMotion, trim(p_FAST%OutFileRoot)//'.AD_HubMotion', y_FAST%VTK_count, p_FAST%VTK_fields, ErrStat2, ErrMsg2 )     
         !call MeshWrVTK(p_FAST%TurbinePos, AD%Input(1)%TowerMotion, trim(p_FAST%OutFileRoot)//'.AD_TowerMotion', y_FAST%VTK_count, p_FAST%VTK_fields, ErrStat2, ErrMsg2 )     
               
         DO K=1,NumBl   
            call MeshWrVTK(p_FAST%TurbinePos, AD%y%BladeLoad(K), trim(p_FAST%OutFileRoot)//'.AD_Blade'//trim(num2lstr(k)), y_FAST%VTK_count, p_FAST%VTK_fields, ErrStat2, ErrMsg2, AD%Input(1)%BladeMotion(k) )     
         END DO            
         call MeshWrVTK(p_FAST%TurbinePos, AD%y%TowerLoad, trim(p_FAST%OutFileRoot)//'.AD_Tower', y_FAST%VTK_count, p_FAST%VTK_fields, ErrStat2, ErrMsg2, AD%Input(1)%TowerMotion )     
         
      end if
      
   END IF
   
! HydroDyn            
   IF ( p_FAST%CompHydro == Module_HD .and. allocated(HD%Input)) THEN       
      !call MeshWrVTK(p_FAST%TurbinePos, HD%Input(1)%Mesh, trim(p_FAST%OutFileRoot)//'.HD_Mesh_motion', y_FAST%VTK_count, p_FAST%VTK_fields, ErrStat2, ErrMsg2 )     
      !call MeshWrVTK(p_FAST%TurbinePos, HD%Input(1)%Morison%LumpedMesh, trim(p_FAST%OutFileRoot)//'.HD_MorisonLumped_motion', y_FAST%VTK_count, p_FAST%VTK_fields, ErrStat2, ErrMsg2 )     
      !call MeshWrVTK(p_FAST%TurbinePos, HD%Input(1)%Morison%DistribMesh, trim(p_FAST%OutFileRoot)//'.HD_MorisonDistrib_motion', y_FAST%VTK_count, p_FAST%VTK_fields, ErrStat2, ErrMsg2 )     
      
      if (p_FAST%CompSub == Module_NONE) then
         call MeshWrVTK(p_FAST%TurbinePos, HD%y%AllHdroOrigin, trim(p_FAST%OutFileRoot)//'.HD_AllHdroOrigin', y_FAST%VTK_count, p_FAST%VTK_fields, ErrStat2, ErrMsg2, HD%Input(1)%Mesh )
         outputFields = .false.
      else         
         call MeshWrVTK(p_FAST%TurbinePos, HD%y%Mesh, trim(p_FAST%OutFileRoot)//'.HD_Mesh', y_FAST%VTK_count, p_FAST%VTK_fields, ErrStat2, ErrMsg2, HD%Input(1)%Mesh )
         outputFields = p_FAST%VTK_fields
      end if
      call MeshWrVTK(p_FAST%TurbinePos, HD%y%Morison%LumpedMesh, trim(p_FAST%OutFileRoot)//'.HD_MorisonLumped', y_FAST%VTK_count, outputFields, ErrStat2, ErrMsg2, HD%Input(1)%Morison%LumpedMesh )     
      call MeshWrVTK(p_FAST%TurbinePos, HD%y%Morison%DistribMesh, trim(p_FAST%OutFileRoot)//'.HD_MorisonDistrib', y_FAST%VTK_count, outputFields, ErrStat2, ErrMsg2, HD%Input(1)%Morison%DistribMesh )     
      
                  
   END IF
   
! SubDyn   
   IF ( p_FAST%CompSub == Module_SD .and. allocated(SD%Input)) THEN
      !call MeshWrVTK(p_FAST%TurbinePos, SD%Input(1)%TPMesh, trim(p_FAST%OutFileRoot)//'.SD_TPMesh_motion', y_FAST%VTK_count, p_FAST%VTK_fields, ErrStat2, ErrMsg2 )     
      call MeshWrVTK(p_FAST%TurbinePos, SD%Input(1)%LMesh, trim(p_FAST%OutFileRoot)//'.SD_LMesh_y2Mesh', y_FAST%VTK_count, p_FAST%VTK_fields, ErrStat2, ErrMsg2, SD%y%y2Mesh )     
      
      call MeshWrVTK(p_FAST%TurbinePos, SD%y%y1Mesh, trim(p_FAST%OutFileRoot)//'.SD_y1Mesh_TPMesh', y_FAST%VTK_count, p_FAST%VTK_fields, ErrStat2, ErrMsg2, SD%Input(1)%TPMesh )     
      !call MeshWrVTK(p_FAST%TurbinePos, SD%y%y2Mesh, trim(p_FAST%OutFileRoot)//'.SD_y2Mesh_motion', y_FAST%VTK_count, p_FAST%VTK_fields, ErrStat2, ErrMsg2 )        
   ELSE IF ( p_FAST%CompSub == Module_ExtPtfm .and. allocated(ExtPtfm%Input)) THEN
      call MeshWrVTK(p_FAST%TurbinePos, ExtPtfm%y%PtfmMesh, trim(p_FAST%OutFileRoot)//'.ExtPtfm', y_FAST%VTK_count, p_FAST%VTK_fields, ErrStat2, ErrMsg2, ExtPtfm%Input(1)%PtfmMesh )     
   END IF     
       
! MAP
   IF ( p_FAST%CompMooring == Module_MAP ) THEN
      if (allocated(MAPp%Input)) then
         call MeshWrVTK(p_FAST%TurbinePos, MAPp%y%PtFairleadLoad, trim(p_FAST%OutFileRoot)//'.MAP_PtFairlead', y_FAST%VTK_count, p_FAST%VTK_fields, ErrStat2, ErrMsg2, MAPp%Input(1)%PtFairDisplacement )     
         !call MeshWrVTK(p_FAST%TurbinePos, MAPp%Input(1)%PtFairDisplacement, trim(p_FAST%OutFileRoot)//'.MAP_PtFair_motion', y_FAST%VTK_count, p_FAST%VTK_fields, ErrStat2, ErrMsg2 )        
      end if
      
! MoorDyn      
   ELSEIF ( p_FAST%CompMooring == Module_MD ) THEN
      if (allocated(MD%Input)) then
         call MeshWrVTK(p_FAST%TurbinePos, MD%y%PtFairleadLoad, trim(p_FAST%OutFileRoot)//'.MD_PtFairlead', y_FAST%VTK_count, p_FAST%VTK_fields, ErrStat2, ErrMsg2, MD%Input(1)%PtFairleadDisplacement )     
         !call MeshWrVTK(p_FAST%TurbinePos, MD%Input(1)%PtFairleadDisplacement, trim(p_FAST%OutFileRoot)//'.MD_PtFair_motion', y_FAST%VTK_count, p_FAST%VTK_fields, ErrStat2, ErrMsg2 )        
      end if
      
! FEAMooring                   
   ELSEIF ( p_FAST%CompMooring == Module_FEAM ) THEN
      if (allocated(FEAM%Input)) then
         call MeshWrVTK(p_FAST%TurbinePos, FEAM%y%PtFairleadLoad, trim(p_FAST%OutFileRoot)//'.FEAM_PtFairlead', y_FAST%VTK_count, p_FAST%VTK_fields, ErrStat2, ErrMsg2, FEAM%Input(1)%PtFairleadDisplacement )     
         !call MeshWrVTK(p_FAST%TurbinePos, FEAM%Input(1)%PtFairleadDisplacement, trim(p_FAST%OutFileRoot)//'.FEAM_PtFair_motion', y_FAST%VTK_count, p_FAST%VTK_fields, ErrStat2, ErrMsg2 )        
      end if
      
! Orca      
   ELSEIF ( p_FAST%CompMooring == Module_Orca ) THEN
      if (allocated(Orca%Input)) then
         call MeshWrVTK(p_FAST%TurbinePos, Orca%y%PtfmMesh, trim(p_FAST%OutFileRoot)//'.Orca_PtfmMesh', y_FAST%VTK_count, p_FAST%VTK_fields, ErrStat2, ErrMsg2, Orca%Input(1)%PtfmMesh )     
         !call MeshWrVTK(p_FAST%TurbinePos, Orca%Input(1)%PtfmMesh, trim(p_FAST%OutFileRoot)//'.Orca_PtfmMesh_motion', y_FAST%VTK_count, p_FAST%VTK_fields, ErrStat2, ErrMsg2 )
      end if
   END IF
            
         
! IceFloe      
   IF ( p_FAST%CompIce == Module_IceF ) THEN
      if (allocated(IceF%Input)) then
         call MeshWrVTK(p_FAST%TurbinePos, IceF%y%iceMesh, trim(p_FAST%OutFileRoot)//'.IceF_iceMesh', y_FAST%VTK_count, p_FAST%VTK_fields, ErrStat2, ErrMsg2, IceF%Input(1)%iceMesh )     
         !call MeshWrVTK(p_FAST%TurbinePos, IceF%Input(1)%iceMesh, trim(p_FAST%OutFileRoot)//'.IceF_iceMesh_motion', y_FAST%VTK_count, p_FAST%VTK_fields, ErrStat2, ErrMsg2 )
      end if
      
! IceDyn
   ELSEIF ( p_FAST%CompIce == Module_IceD ) THEN
      if (allocated(IceD%Input)) then
            
         DO k = 1,p_FAST%numIceLegs
            call MeshWrVTK(p_FAST%TurbinePos, IceD%y(k)%PointMesh, trim(p_FAST%OutFileRoot)//'.IceD_PointMesh'//trim(num2lstr(k)), y_FAST%VTK_count, p_FAST%VTK_fields, ErrStat2, ErrMsg2, IceD%Input(1,k)%PointMesh )     
            !call MeshWrVTK(p_FAST%TurbinePos, IceD%Input(1,k)%PointMesh, trim(p_FAST%OutFileRoot)//'.IceD_PointMesh_motion'//trim(num2lstr(k)), y_FAST%VTK_count, p_FAST%VTK_fields, ErrStat2, ErrMsg2 )
         END DO
      end if
      
   END IF
   
   
END SUBROUTINE WrVTK_AllMeshes 
!----------------------------------------------------------------------------------------------------------------------------------
!> This routine writes a minimal subset of meshes (enough to visualize the turbine) to VTK-formatted files. It doesn't bother with 
!! returning an error code.
SUBROUTINE WrVTK_BasicMeshes(p_FAST, y_FAST, MeshMapData, ED, BD, AD14, AD, IfW, OpFM, HD, SD, SrvD, MAPp, FEAM, MD, Orca, IceF, IceD)

   TYPE(FAST_ParameterType), INTENT(IN   ) :: p_FAST              !< Parameters for the glue code
   TYPE(FAST_OutputFileType),INTENT(IN   ) :: y_FAST              !< Output variables for the glue code
   TYPE(FAST_ModuleMapType), INTENT(IN   ) :: MeshMapData         !< Data for mapping between modules

   TYPE(ElastoDyn_Data),     INTENT(IN   ) :: ED                  !< ElastoDyn data
   TYPE(BeamDyn_Data),       INTENT(IN   ) :: BD                  !< BeamDyn data
   TYPE(ServoDyn_Data),      INTENT(IN   ) :: SrvD                !< ServoDyn data
   TYPE(AeroDyn14_Data),     INTENT(IN   ) :: AD14                !< AeroDyn14 data
   TYPE(AeroDyn_Data),       INTENT(IN   ) :: AD                  !< AeroDyn data
   TYPE(InflowWind_Data),    INTENT(IN   ) :: IfW                 !< InflowWind data
   TYPE(OpenFOAM_Data),      INTENT(IN   ) :: OpFM                !< OpenFOAM data
   TYPE(HydroDyn_Data),      INTENT(IN   ) :: HD                  !< HydroDyn data
   TYPE(SubDyn_Data),        INTENT(IN   ) :: SD                  !< SubDyn data
   TYPE(MAP_Data),           INTENT(IN   ) :: MAPp                !< MAP data
   TYPE(FEAMooring_Data),    INTENT(IN   ) :: FEAM                !< FEAMooring data
   TYPE(MoorDyn_Data),       INTENT(IN   ) :: MD                  !< MoorDyn data
   TYPE(OrcaFlex_Data),      INTENT(IN   ) :: Orca                !< OrcaFlex interface data
   TYPE(IceFloe_Data),       INTENT(IN   ) :: IceF                !< IceFloe data
   TYPE(IceDyn_Data),        INTENT(IN   ) :: IceD                !< All the IceDyn data used in time-step loop


   logical                                 :: OutputFields
   INTEGER(IntKi)                          :: NumBl, k
   INTEGER(IntKi)                          :: ErrStat2
   CHARACTER(ErrMsgLen)                    :: ErrMSg2
   CHARACTER(*), PARAMETER                 :: RoutineName = 'WrVTK_BasicMeshes'
   
   
   NumBl = SIZE(ED%Output(1)%BladeRootMotion)            

! Nacelle
   call MeshWrVTK(p_FAST%TurbinePos, ED%Output(1)%NacelleMotion, trim(p_FAST%OutFileRoot)//'.ED_Nacelle', y_FAST%VTK_count, &
                  p_FAST%VTK_fields, ErrStat2, ErrMsg2, Sib=ED%Input(1)%NacelleLoads )     
               
! Hub
   call MeshWrVTK(p_FAST%TurbinePos, ED%Output(1)%HubPtMotion, trim(p_FAST%OutFileRoot)//'.ED_Hub', y_FAST%VTK_count, &
                  p_FAST%VTK_fields, ErrStat2, ErrMsg2, Sib=ED%Input(1)%HubPtLoad )     
   
! Blades
   IF ( p_FAST%CompAero == Module_AD ) THEN  ! These meshes may have airfoil data associated with nodes...
      DO K=1,NumBl   
         call MeshWrVTK(p_FAST%TurbinePos, AD%Input(1)%BladeMotion(K), trim(p_FAST%OutFileRoot)//'.AD_Blade'//trim(num2lstr(k)), &
                        y_FAST%VTK_count, p_FAST%VTK_fields, ErrStat2, ErrMsg2, Sib=AD%y%BladeLoad(K) )     
      END DO                  
   ELSE IF ( p_FAST%CompElast == Module_BD ) THEN
      DO K=1,NumBl                 
         call MeshWrVTK(p_FAST%TurbinePos, BD%y(k)%BldMotion, trim(p_FAST%OutFileRoot)//'.BD_BldMotion'//trim(num2lstr(k)), &
                        y_FAST%VTK_count, p_FAST%VTK_fields, ErrStat2, ErrMsg2 )         
      END DO  
   ELSE
      DO K=1,NumBl        
         call MeshWrVTK(p_FAST%TurbinePos, ED%Output(1)%BladeLn2Mesh(K), trim(p_FAST%OutFileRoot)//'.ED_BladeLn2Mesh_motion'//trim(num2lstr(k)), &
                        y_FAST%VTK_count, p_FAST%VTK_fields, ErrStat2, ErrMsg2 )
      END DO  
   END IF   
         
! Tower motions
   call MeshWrVTK(p_FAST%TurbinePos, ED%Output(1)%TowerLn2Mesh, trim(p_FAST%OutFileRoot)//'.ED_TowerLn2Mesh_motion', &
                  y_FAST%VTK_count, p_FAST%VTK_fields, ErrStat2, ErrMsg2 )     
   
   
! Substructure   
!   call MeshWrVTK(p_FAST%TurbinePos, ED%Output(1)%PlatformPtMesh, trim(p_FAST%OutFileRoot)//'.ED_PlatformPtMesh_motion', y_FAST%VTK_count, p_FAST%VTK_fields, ErrStat2, ErrMsg2 )     
!   IF ( p_FAST%CompSub == Module_SD ) THEN
!     call MeshWrVTK(p_FAST%TurbinePos, SD%Input(1)%TPMesh, trim(p_FAST%OutFileRoot)//'.SD_TPMesh_motion', y_FAST%VTK_count, p_FAST%VTK_fields, ErrStat2, ErrMsg2 )     
!      call MeshWrVTK(p_FAST%TurbinePos, SD%y%y2Mesh, trim(p_FAST%OutFileRoot)//'.SD_y2Mesh_motion', y_FAST%VTK_count, ErrStat2, ErrMsg2 )        
!   END IF     
      
   IF ( p_FAST%CompHydro == Module_HD ) THEN 
      
      if (p_FAST%CompSub == Module_NONE) then
         call MeshWrVTK(p_FAST%TurbinePos, HD%y%AllHdroOrigin, trim(p_FAST%OutFileRoot)//'.HD_AllHdroOrigin', y_FAST%VTK_count, p_FAST%VTK_fields, ErrStat2, ErrMsg2, HD%Input(1)%Mesh )
         outputFields = .false.
      else         
         OutputFields = p_FAST%VTK_fields
      end if
      
      call MeshWrVTK(p_FAST%TurbinePos, HD%Input(1)%Morison%DistribMesh, trim(p_FAST%OutFileRoot)//'.HD_MorisonDistrib', &
                     y_FAST%VTK_count, OutputFields, ErrStat2, ErrMsg2, Sib=HD%y%Morison%DistribMesh )           
   END IF
   
   
! Mooring Lines?            
!   IF ( p_FAST%CompMooring == Module_MAP ) THEN
!      call MeshWrVTK(p_FAST%TurbinePos, MAPp%Input(1)%PtFairDisplacement, trim(p_FAST%OutFileRoot)//'.MAP_PtFair_motion', y_FAST%VTK_count, p_FAST%VTK_fields, ErrStat2, ErrMsg2 )        
!   ELSEIF ( p_FAST%CompMooring == Module_MD ) THEN
!      call MeshWrVTK(p_FAST%TurbinePos, MD%Input(1)%PtFairleadDisplacement, trim(p_FAST%OutFileRoot)//'.MD_PtFair_motion', y_FAST%VTK_count, p_FAST%VTK_fields, ErrStat2, ErrMsg2 )        
!   ELSEIF ( p_FAST%CompMooring == Module_FEAM ) THEN
!      call MeshWrVTK(p_FAST%TurbinePos, FEAM%Input(1)%PtFairleadDisplacement, trim(p_FAST%OutFileRoot)//'FEAM_PtFair_motion', y_FAST%VTK_count, p_FAST%VTK_fields, ErrStat2, ErrMsg2 )        
!   END IF
         
   
END SUBROUTINE WrVTK_BasicMeshes 
!----------------------------------------------------------------------------------------------------------------------------------
!> This routine writes a minimal subset of meshes with surfaces to VTK-formatted files. It doesn't bother with 
!! returning an error code.
SUBROUTINE WrVTK_Surfaces(t_global, p_FAST, y_FAST, MeshMapData, ED, BD, AD14, AD, IfW, OpFM, HD, SD, SrvD, MAPp, FEAM, MD, Orca, IceF, IceD)

   REAL(DbKi),               INTENT(IN   ) :: t_global            !< Current global time
   TYPE(FAST_ParameterType), INTENT(IN   ) :: p_FAST              !< Parameters for the glue code
   TYPE(FAST_OutputFileType),INTENT(INOUT) :: y_FAST              !< Output variables for the glue code (only because we're updating VTK_LastWaveIndx)
   TYPE(FAST_ModuleMapType), INTENT(IN   ) :: MeshMapData         !< Data for mapping between modules

   TYPE(ElastoDyn_Data),     INTENT(IN   ) :: ED                  !< ElastoDyn data
   TYPE(BeamDyn_Data),       INTENT(IN   ) :: BD                  !< BeamDyn data
   TYPE(ServoDyn_Data),      INTENT(IN   ) :: SrvD                !< ServoDyn data
   TYPE(AeroDyn14_Data),     INTENT(IN   ) :: AD14                !< AeroDyn14 data
   TYPE(AeroDyn_Data),       INTENT(IN   ) :: AD                  !< AeroDyn data
   TYPE(InflowWind_Data),    INTENT(IN   ) :: IfW                 !< InflowWind data
   TYPE(OpenFOAM_Data),      INTENT(IN   ) :: OpFM                !< OpenFOAM data
   TYPE(HydroDyn_Data),      INTENT(IN   ) :: HD                  !< HydroDyn data
   TYPE(SubDyn_Data),        INTENT(IN   ) :: SD                  !< SubDyn data
   TYPE(MAP_Data),           INTENT(IN   ) :: MAPp                !< MAP data
   TYPE(FEAMooring_Data),    INTENT(IN   ) :: FEAM                !< FEAMooring data
   TYPE(MoorDyn_Data),       INTENT(IN   ) :: MD                  !< MoorDyn data
   TYPE(OrcaFlex_Data),      INTENT(IN   ) :: Orca                !< OrcaFlex interface data
   TYPE(IceFloe_Data),       INTENT(IN   ) :: IceF                !< IceFloe data
   TYPE(IceDyn_Data),        INTENT(IN   ) :: IceD                !< All the IceDyn data used in time-step loop


   logical, parameter                      :: OutputFields = .FALSE. ! due to confusion about what fields mean on a surface, we are going to just output the basic meshes if people ask for fields
   INTEGER(IntKi)                          :: NumBl, k
   INTEGER(IntKi)                          :: ErrStat2
   CHARACTER(ErrMsgLen)                    :: ErrMSg2
   CHARACTER(*), PARAMETER                 :: RoutineName = 'WrVTK_Surfaces'
   
   
   NumBl = SIZE(ED%Output(1)%BladeRootMotion)            

! Ground (written at initialization)
   
! Wave elevation
   if ( allocated( p_FAST%VTK_Surface%WaveElev ) ) call WrVTK_WaveElev( t_global, p_FAST, y_FAST, HD)
   
   
! Nacelle
   call MeshWrVTK_PointSurface (p_FAST%TurbinePos, ED%Output(1)%NacelleMotion, trim(p_FAST%OutFileRoot)//'.NacelleSurface', &
                                y_FAST%VTK_count, OutputFields, ErrStat2, ErrMsg2, verts = p_FAST%VTK_Surface%NacelleBox, Sib=ED%Input(1)%NacelleLoads )
   
   
! Hub
   call MeshWrVTK_PointSurface (p_FAST%TurbinePos, ED%Output(1)%HubPtMotion, trim(p_FAST%OutFileRoot)//'.HubSurface', &
                                y_FAST%VTK_count, OutputFields, ErrStat2, ErrMsg2, &
                                NumSegments=p_FAST%VTK_Surface%NumSectors, radius=p_FAST%VTK_Surface%HubRad, Sib=ED%Input(1)%HubPtLoad )
   
! Blades
   IF ( p_FAST%CompAero == Module_AD ) THEN  ! These meshes may have airfoil data associated with nodes...
      DO K=1,NumBl
         call MeshWrVTK_Ln2Surface (p_FAST%TurbinePos, AD%Input(1)%BladeMotion(K), trim(p_FAST%OutFileRoot)//'.Blade'//trim(num2lstr(k))//'Surface', &
                                    y_FAST%VTK_count, OutputFields, ErrStat2, ErrMsg2, verts=p_FAST%VTK_Surface%BladeShape(K)%AirfoilCoords &
                                    ,Sib=AD%y%BladeLoad(k) )
      END DO                  
   ELSE IF ( p_FAST%CompElast == Module_BD ) THEN
      DO K=1,NumBl                 
         call MeshWrVTK_Ln2Surface (p_FAST%TurbinePos, BD%y(k)%BldMotion, trim(p_FAST%OutFileRoot)//'.Blade'//trim(num2lstr(k))//'Surface', &
                                    y_FAST%VTK_count, OutputFields, ErrStat2, ErrMsg2, verts=p_FAST%VTK_Surface%BladeShape(K)%AirfoilCoords )
      END DO  
   ELSE
      DO K=1,NumBl        
         call MeshWrVTK_Ln2Surface (p_FAST%TurbinePos, ED%Output(1)%BladeLn2Mesh(K), trim(p_FAST%OutFileRoot)//'.Blade'//trim(num2lstr(k))//'Surface', &
                                    y_FAST%VTK_count, OutputFields, ErrStat2, ErrMsg2, verts=p_FAST%VTK_Surface%BladeShape(K)%AirfoilCoords )
      END DO  
   END IF   
         
! Tower motions
   call MeshWrVTK_Ln2Surface (p_FAST%TurbinePos, ED%Output(1)%TowerLn2Mesh, trim(p_FAST%OutFileRoot)//'.TowerSurface', &
                              y_FAST%VTK_count, OutputFields, ErrStat2, ErrMsg2, p_FAST%VTK_Surface%NumSectors, p_FAST%VTK_Surface%TowerRad )
   
! Platform
! call MeshWrVTK_PointSurface (p_FAST%TurbinePos, ED%Output(1)%PlatformPtMesh, trim(p_FAST%OutFileRoot)//'.PlatformSurface', y_FAST%VTK_count, OutputFields, ErrStat2, ErrMsg2, Radius = p_FAST%VTK_Surface%GroundRad )
   
   
! Substructure   
!   call MeshWrVTK(p_FAST%TurbinePos, ED%Output(1)%PlatformPtMesh, trim(p_FAST%OutFileRoot)//'.ED_PlatformPtMesh_motion', y_FAST%VTK_count, OutputFields, ErrStat2, ErrMsg2 )     
!   IF ( p_FAST%CompSub == Module_SD ) THEN
!     call MeshWrVTK(p_FAST%TurbinePos, SD%Input(1)%TPMesh, trim(p_FAST%OutFileRoot)//'.SD_TPMesh_motion', y_FAST%VTK_count, OutputFields, ErrStat2, ErrMsg2 )     
!      call MeshWrVTK(p_FAST%TurbinePos, SD%y%y2Mesh, trim(p_FAST%OutFileRoot)//'.SD_y2Mesh_motion', y_FAST%VTK_count, OutputFields, ErrStat2, ErrMsg2 )        
!   END IF     
      
   IF ( HD%Input(1)%Morison%DistribMesh%Committed ) THEN 
      !if ( p_FAST%CompSub == Module_NONE ) then ! floating
      !   OutputFields = .false.
      !else
      !   OutputFields = p_FAST%VTK_fields
      !end if
         
      call MeshWrVTK_Ln2Surface (p_FAST%TurbinePos, HD%Input(1)%Morison%DistribMesh, trim(p_FAST%OutFileRoot)//'.MorisonSurface', &
                                 y_FAST%VTK_count, OutputFields, ErrStat2, ErrMsg2, p_FAST%VTK_Surface%NumSectors, &
                                 p_FAST%VTK_Surface%MorisonRad, Sib=HD%y%Morison%DistribMesh )
   END IF
   
   
! Mooring Lines?            
!   IF ( p_FAST%CompMooring == Module_MAP ) THEN
!      call MeshWrVTK(p_FAST%TurbinePos, MAPp%Input(1)%PtFairDisplacement, trim(p_FAST%OutFileRoot)//'.MAP_PtFair_motion', y_FAST%VTK_count, OutputFields, ErrStat2, ErrMsg2 )        
!   ELSEIF ( p_FAST%CompMooring == Module_MD ) THEN
!      call MeshWrVTK(p_FAST%TurbinePos, MD%Input(1)%PtFairleadDisplacement, trim(p_FAST%OutFileRoot)//'.MD_PtFair_motion', y_FAST%VTK_count, OutputFields, ErrStat2, ErrMsg2 )        
!   ELSEIF ( p_FAST%CompMooring == Module_FEAM ) THEN
!      call MeshWrVTK(p_FAST%TurbinePos, FEAM%Input(1)%PtFairleadDisplacement, trim(p_FAST%OutFileRoot)//'FEAM_PtFair_motion', y_FAST%VTK_count, OutputFields, ErrStat2, ErrMsg2 )        
!   END IF
         
   
   if (p_FAST%VTK_fields) then
      call WrVTK_BasicMeshes(p_FAST, y_FAST, MeshMapData, ED, BD, AD14, AD, IfW, OpFM, HD, SD, SrvD, MAPp, FEAM, MD, Orca, IceF, IceD)
   end if
   
   
END SUBROUTINE WrVTK_Surfaces 
!----------------------------------------------------------------------------------------------------------------------------------
!> This subroutine writes the wave elevation data for a given time step
SUBROUTINE WrVTK_WaveElev(t_global, p_FAST, y_FAST, HD)

   REAL(DbKi),               INTENT(IN   ) :: t_global            !< Current global time
   TYPE(FAST_ParameterType), INTENT(IN   ) :: p_FAST              !< Parameters for the glue code
   TYPE(FAST_OutputFileType),INTENT(INOUT) :: y_FAST              !< Output variables for the glue code

   TYPE(HydroDyn_Data),      INTENT(IN   ) :: HD                  !< HydroDyn data

   ! local variables
   INTEGER(IntKi)                        :: Un                    ! fortran unit number
   INTEGER(IntKi)                        :: n, iy, ix             ! loop counters
   REAL(SiKi)                            :: t
   CHARACTER(1024)                       :: FileName
   INTEGER(IntKi)                        :: NumberOfPoints 
   INTEGER(IntKi), parameter             :: NumberOfLines = 0
   INTEGER(IntKi)                        :: NumberOfPolys 
        
   INTEGER(IntKi)                        :: ErrStat2 
   CHARACTER(ErrMsgLen)                  :: ErrMsg2
   CHARACTER(*),PARAMETER                :: RoutineName = 'WrVTK_WaveElev'

   
   NumberOfPoints = size(p_FAST%VTK_surface%WaveElevXY,2)
      ! I'm going to make triangles for now. we should probably just make this a structured file at some point
   NumberOfPolys  = ( p_FAST%VTK_surface%NWaveElevPts(1) - 1 ) * &
                    ( p_FAST%VTK_surface%NWaveElevPts(2) - 1 ) * 2
   
   !.................................................................
   ! write the data that potentially changes each time step:
   !.................................................................
      
   ! PolyData (.vtp) - Serial vtkPolyData (unstructured) file
   FileName = TRIM(p_FAST%OutFileRoot)//'.WaveSurface.t'//TRIM(Num2LStr(y_FAST%VTK_count))//'.vtp'
      
   call WrVTK_header( FileName, NumberOfPoints, NumberOfLines, NumberOfPolys, Un, ErrStat2, ErrMsg2 )    
      if (ErrStat2 >= AbortErrLev) return
         
! points (nodes, augmented with NumSegments):   
      WRITE(Un,'(A)')         '      <Points>'
      WRITE(Un,'(A)')         '        <DataArray type="Float32" NumberOfComponents="3" format="ascii">'

      ! I'm not going to interpolate in time; I'm just going to get the index of the closest wave time value
      t = REAL(t_global,SiKi)
      call GetWaveElevIndx( t, HD%p%WaveTime, y_FAST%VTK_LastWaveIndx )
      
      n = 1
      do ix=1,p_FAST%VTK_surface%NWaveElevPts(1)
         do iy=1,p_FAST%VTK_surface%NWaveElevPts(2)            
            WRITE(Un,VTK_AryFmt) p_FAST%VTK_surface%WaveElevXY(:,n), p_FAST%VTK_surface%WaveElev(y_FAST%VTK_LastWaveIndx,n) 
            n = n+1
         end do
      end do
                     
      WRITE(Un,'(A)')         '        </DataArray>'
      WRITE(Un,'(A)')         '      </Points>'
  
                  
      WRITE(Un,'(A)')         '      <Polys>'      
      WRITE(Un,'(A)')         '        <DataArray type="Int32" Name="connectivity" format="ascii">'         
      
      do ix=1,p_FAST%VTK_surface%NWaveElevPts(1)-1
         do iy=1,p_FAST%VTK_surface%NWaveElevPts(2)-1
            n = p_FAST%VTK_surface%NWaveElevPts(1)*(ix-1)+iy - 1 ! points start at 0
            
            WRITE(Un,'(3(i7))') n,   n+1,                                    n+p_FAST%VTK_surface%NWaveElevPts(2)
            WRITE(Un,'(3(i7))') n+1, n+1+p_FAST%VTK_surface%NWaveElevPts(2), n+p_FAST%VTK_surface%NWaveElevPts(2)
            
         end do
      end do            
      WRITE(Un,'(A)')         '        </DataArray>'      
      
      WRITE(Un,'(A)')         '        <DataArray type="Int32" Name="offsets" format="ascii">'                  
      do n=1,NumberOfPolys
         WRITE(Un,'(i7)') 3*n
      end do      
      WRITE(Un,'(A)')         '        </DataArray>'
      WRITE(Un,'(A)')         '      </Polys>'      
                  
      call WrVTK_footer( Un )       
      
END SUBROUTINE WrVTK_WaveElev  
!----------------------------------------------------------------------------------------------------------------------------------
!> This function returns the index, Ind, of the XAry closest to XValIn, where XAry is assumed to be periodic. It starts
!! searching at the value of Ind from a previous step.
SUBROUTINE GetWaveElevIndx( XValIn, XAry, Ind )

      ! Argument declarations.

   INTEGER, INTENT(INOUT)       :: Ind                ! Initial and final index into the arrays.

   REAL(SiKi), INTENT(IN)       :: XAry    (:)        !< Array of X values to be interpolated.
   REAL(SiKi), INTENT(IN)       :: XValIn             !< X value to be found

   
   INTEGER                      :: AryLen             ! Length of the arrays.
   REAL(SiKi)                   :: XVal               !< X to be found (wrapped/periodic)
   
   
   AryLen = size(XAry)
   
      ! Wrap XValIn into the range XAry(1) to XAry(AryLen)
   XVal = MOD(XValIn, XAry(AryLen))

   
   
        ! Let's check the limits first.

   IF ( XVal <= XAry(1) )  THEN
      Ind = 1
      RETURN
   ELSE IF ( XVal >= XAry(AryLen) )  THEN
      Ind = AryLen
      RETURN
   ELSE
      ! Set the Ind to the first index if we are at the beginning of XAry
      IF ( XVal <= XAry(2) )  THEN  
         Ind = 1
      END IF      
   END IF


     ! Let's interpolate!

   Ind = MAX( MIN( Ind, AryLen-1 ), 1 )

   DO

      IF ( XVal < XAry(Ind) )  THEN

         Ind = Ind - 1

      ELSE IF ( XVal >= XAry(Ind+1) )  THEN

         Ind = Ind + 1

      ELSE
         
         ! XAry(Ind) <= XVal < XAry(Ind+1)
         ! this would make it the "closest" node, but I'm not going to worry about that for visualization purposes
         !if ( XVal > (XAry(Ind+1) + XAry(Ind))/2.0_SiKi ) Ind = Ind + 1

         RETURN

      END IF

   END DO

   RETURN
END SUBROUTINE GetWaveElevIndx   
!----------------------------------------------------------------------------------------------------------------------------------
!> This routine writes Input Mesh information to a binary file (for debugging). It both opens and closes the file.
SUBROUTINE WriteInputMeshesToFile(u_ED, u_AD, u_SD, u_HD, u_MAP, u_BD, FileName, ErrStat, ErrMsg) 
   TYPE(ED_InputType),        INTENT(IN)  :: u_ED           !< ElastoDyn inputs
   TYPE(AD_InputType),        INTENT(IN)  :: u_AD           !< AeroDyn inputs
   TYPE(SD_InputType),        INTENT(IN)  :: u_SD           !< SubDyn inputs
   TYPE(HydroDyn_InputType),  INTENT(IN)  :: u_HD           !< HydroDyn inputs
   TYPE(MAP_InputType),       INTENT(IN)  :: u_MAP          !< MAP inputs
   TYPE(BD_InputType),        INTENT(IN)  :: u_BD(:)        !< BeamDyn inputs
   CHARACTER(*),              INTENT(IN)  :: FileName       !< Name of file to write this information to
   
   INTEGER(IntKi)                         :: ErrStat        !< Error status of the operation
   CHARACTER(*)                           :: ErrMsg         !< Error message if ErrStat /= ErrID_None
   
   
      !FileName = TRIM(p_FAST%OutFileRoot)//'.InputMeshes.bin'
   
      
   INTEGER(IntKi)           :: unOut
   !!!INTEGER(IntKi)           :: unOut2
   INTEGER(IntKi)           :: K_local
   INTEGER(B4Ki), PARAMETER :: File_ID = 3
   INTEGER(B4Ki)            :: NumBl
      

      ! Open the binary output file:
   unOut=-1      
   CALL GetNewUnit( unOut, ErrStat, ErrMsg )
   CALL OpenBOutFile ( unOut, TRIM(FileName), ErrStat, ErrMsg )
      IF (ErrStat /= ErrID_None) RETURN
  
   !!!   ! get unit for text output
   !!!CALL GetNewUnit( unOut2, ErrStat, ErrMsg )
            
   ! note that I'm not doing anything with the errors here, so it won't tell
   ! you there was a problem writing the data unless it was the last call.
          
      ! Add a file identification number (in case we ever have to change this):
   WRITE( unOut, IOSTAT=ErrStat )   File_ID
   

      ! Add how many blade meshes there are:
   NumBl =  SIZE(u_ED%BladePtLoads,1)   ! Note that NumBl is B4Ki 
   WRITE( unOut, IOSTAT=ErrStat )   NumBl
      
      ! Add all of the input meshes:
   DO K_local = 1,NumBl
      CALL MeshWrBin( unOut, u_ED%BladePtLoads(K_local), ErrStat, ErrMsg )
      
      !!!write(unOut2,'(A)') '_____________________________________________________________________________'
      !!!write(unOut2,*)     'ElastoDyn blade ', k_local, ' mesh'
      !!!write(unOut2,'(A)') '_____________________________________________________________________________'      
      !!!CALL MeshPrintInfo(unOut2, u_ED%BladePtLoads(K_local))
      !!!write(unOut2,'(A)') '_____________________________________________________________________________'
   END DO            
   CALL MeshWrBin( unOut, u_ED%TowerPtLoads,            ErrStat, ErrMsg )
   CALL MeshWrBin( unOut, u_ED%PlatformPtMesh,          ErrStat, ErrMsg )
   CALL MeshWrBin( unOut, u_SD%TPMesh,                  ErrStat, ErrMsg )
   CALL MeshWrBin( unOut, u_SD%LMesh,                   ErrStat, ErrMsg )
   CALL MeshWrBin( unOut, u_HD%Morison%distribMesh,     ErrStat, ErrMsg )
   CALL MeshWrBin( unOut, u_HD%Morison%lumpedMesh,      ErrStat, ErrMsg )
   CALL MeshWrBin( unOut, u_HD%Mesh,                    ErrStat, ErrMsg )
   CALL MeshWrBin( unOut, u_MAP%PtFairDisplacement,     ErrStat, ErrMsg )
      ! Add how many BD blade meshes there are:
   NumBl =  SIZE(u_BD,1)   ! Note that NumBl is B4Ki 
   WRITE( unOut, IOSTAT=ErrStat )   NumBl
   
   DO K_local = 1,NumBl
      CALL MeshWrBin( unOut, u_BD(K_local)%RootMotion, ErrStat, ErrMsg )
      CALL MeshWrBin( unOut, u_BD(K_local)%DistrLoad, ErrStat, ErrMsg )
   END DO            
      
      ! Add how many AD blade meshes there are:
   NumBl =  SIZE(u_AD%BladeMotion,1)   ! Note that NumBl is B4Ki 
   WRITE( unOut, IOSTAT=ErrStat )   NumBl
   
   DO K_local = 1,NumBl
      CALL MeshWrBin( unOut, u_AD%BladeMotion(k_local), ErrStat, ErrMsg )
   END DO    
      
      ! Close the file
   CLOSE(unOut)
   !!!CLOSE(unOut2)
         
END SUBROUTINE WriteInputMeshesToFile   
!----------------------------------------------------------------------------------------------------------------------------------
!> This routine writes motion mesh data to a binary file (for rudimentary visualization and debugging). If unOut < 0, a new file
!! will be opened for writing (FileName). It is up to the caller of this routine to close the file.
SUBROUTINE WriteMotionMeshesToFile(time, y_ED, u_SD, y_SD, u_HD, u_MAP, y_BD, u_BD, UnOut, ErrStat, ErrMsg, FileName) 
   REAL(DbKi),                 INTENT(IN)    :: time           !< current simulation time 
   TYPE(ED_OutputType),        INTENT(IN)    :: y_ED           !< ElastoDyn outputs
   TYPE(SD_InputType),         INTENT(IN)    :: u_SD           !< SubDyn inputs
   TYPE(SD_OutputType),        INTENT(IN)    :: y_SD           !< SubDyn outputs
   TYPE(HydroDyn_InputType),   INTENT(IN)    :: u_HD           !< HydroDyn inputs
   TYPE(MAP_InputType),        INTENT(IN)    :: u_MAP          !< MAP inputs
   TYPE(BD_OutputType),        INTENT(IN)    :: y_BD(:)        !< BeamDyn outputs
   TYPE(BD_InputType),         INTENT(IN)    :: u_BD(:)        !< BeamDyn inputs
   INTEGER(IntKi) ,            INTENT(INOUT) :: unOut          !< Unit number to write where this info should be written. If unOut < 0, a new file will be opened and the opened unit number will be returned.
   CHARACTER(*),               INTENT(IN)    :: FileName       !< If unOut < 0, FileName will be opened for writing this mesh information.
   
   INTEGER(IntKi), INTENT(OUT)               :: ErrStat        !< Error status of the operation
   CHARACTER(*)  , INTENT(OUT)               :: ErrMsg         !< Error message if ErrStat /= ErrID_None
   
   
   REAL(R8Ki)               :: t
      
   INTEGER(IntKi)           :: K_local
   INTEGER(B4Ki), PARAMETER :: File_ID = 101
   INTEGER(B4Ki)            :: NumBl
      
   t = time  ! convert to 8-bytes if necessary (DbKi might not be R8Ki)
   
   ! note that I'm not doing anything with the errors here, so it won't tell
   ! you there was a problem writing the data unless it was the last call.
   
   
      ! Open the binary output file and write a header:
   if (unOut<0) then
      CALL GetNewUnit( unOut, ErrStat, ErrMsg )
      
      CALL OpenBOutFile ( unOut, TRIM(FileName), ErrStat, ErrMsg )
         IF (ErrStat /= ErrID_None) RETURN
               
         ! Add a file identification number (in case we ever have to change this):
      WRITE( unOut, IOSTAT=ErrStat )   File_ID
      
         ! Add how many blade meshes there are:
      NumBl =  SIZE(y_ED%BladeLn2Mesh,1)   ! Note that NumBl is B4Ki 
      WRITE( unOut, IOSTAT=ErrStat )   NumBl
      NumBl =  SIZE(y_BD,1)   ! Note that NumBl is B4Ki 
      WRITE( unOut, IOSTAT=ErrStat )   NumBl
   end if
   
   WRITE( unOut, IOSTAT=ErrStat ) t          
   
      ! Add all of the meshes with motions:
   DO K_local = 1,SIZE(y_ED%BladeLn2Mesh,1)
      CALL MeshWrBin( unOut, y_ED%BladeLn2Mesh(K_local), ErrStat, ErrMsg )
   END DO            
   CALL MeshWrBin( unOut, y_ED%TowerLn2Mesh,            ErrStat, ErrMsg )
   CALL MeshWrBin( unOut, y_ED%PlatformPtMesh,          ErrStat, ErrMsg )
   CALL MeshWrBin( unOut, u_SD%TPMesh,                  ErrStat, ErrMsg )
   CALL MeshWrBin( unOut, y_SD%y2Mesh,                  ErrStat, ErrMsg )
   CALL MeshWrBin( unOut, u_HD%Morison%distribMesh,     ErrStat, ErrMsg )
   CALL MeshWrBin( unOut, u_HD%Morison%lumpedMesh,      ErrStat, ErrMsg )
   CALL MeshWrBin( unOut, u_HD%Mesh,                    ErrStat, ErrMsg )
   CALL MeshWrBin( unOut, u_MAP%PtFairDisplacement,     ErrStat, ErrMsg )
   DO K_local = 1,SIZE(y_BD,1)
      CALL MeshWrBin( unOut, u_BD(K_local)%RootMotion, ErrStat, ErrMsg )
      CALL MeshWrBin( unOut, y_BD(K_local)%BldMotion,  ErrStat, ErrMsg )
   END DO            
      
   !   
   !   ! Close the file
   !CLOSE(unOut)
   !      
END SUBROUTINE WriteMotionMeshesToFile   
!----------------------------------------------------------------------------------------------------------------------------------

   
!++++++++++++++++++++++++++++++++++++++++++++++++++++++++++++++++++++++++++++++++++++++++++++++++++++++++++++++++++++++++++++++++++
! Linerization routines   
!++++++++++++++++++++++++++++++++++++++++++++++++++++++++++++++++++++++++++++++++++++++++++++++++++++++++++++++++++++++++++++++++++
!> Routine that calls FAST_Linearize_T for an array of Turbine data structures if the linearization flag is set for each individual turbine. 
SUBROUTINE FAST_Linearize_Tary(t_initial, n_t_global, Turbine, ErrStat, ErrMsg)

   REAL(DbKi),               INTENT(IN   ) :: t_initial           !< initial simulation time (almost always 0)
   INTEGER(IntKi),           INTENT(IN   ) :: n_t_global          !< integer time step   
   TYPE(FAST_TurbineType),   INTENT(INOUT) :: Turbine(:)          !< all data for one instance of a turbine
   INTEGER(IntKi),           INTENT(  OUT) :: ErrStat             !< Error status of the operation
   CHARACTER(*),             INTENT(  OUT) :: ErrMsg              !< Error message if ErrStat /= ErrID_None

      ! local variables
   INTEGER(IntKi)                          :: i_turb, NumTurbines
   INTEGER(IntKi)                          :: ErrStat2            ! local error status
   CHARACTER(1024)                         :: ErrMsg2             ! local error message
   CHARACTER(*),             PARAMETER     :: RoutineName = 'FAST_Linearize_Tary' 
   
   
   NumTurbines = SIZE(Turbine)   
   ErrStat = ErrID_None
   ErrMsg  = ""
      
   DO i_turb = 1,NumTurbines
      
      CALL FAST_Linearize_T(t_initial, n_t_global, Turbine(i_turb), ErrStat2, ErrMsg2 )
         CALL SetErrStat(ErrStat2, ErrMsg2, ErrStat, ErrMsg, RoutineName )
         IF (ErrStat >= AbortErrLev) RETURN
      
   END DO
  
   
END SUBROUTINE FAST_Linearize_Tary
!----------------------------------------------------------------------------------------------------------------------------------
!> Routine that performs lineaization at an operating point for a turbine. This is a separate subroutine so that the FAST
!! driver programs do not need to change or operate on the individual module level. 
SUBROUTINE FAST_Linearize_T(t_initial, n_t_global, Turbine, ErrStat, ErrMsg)

   REAL(DbKi),               INTENT(IN   ) :: t_initial           !< initial simulation time (almost always 0)
   INTEGER(IntKi),           INTENT(IN   ) :: n_t_global          !< integer time step   
   TYPE(FAST_TurbineType),   INTENT(INOUT) :: Turbine             !< all data for one instance of a turbine
   INTEGER(IntKi),           INTENT(  OUT) :: ErrStat             !< Error status of the operation
   CHARACTER(*),             INTENT(  OUT) :: ErrMsg              !< Error message if ErrStat /= ErrID_None

      ! local variables
   REAL(DbKi)                              :: t_global            ! current simulation time
   REAL(DbKi)                              :: next_lin_time       ! next simulation time where linearization analysis should be performed
   INTEGER(IntKi)                          :: ErrStat2            ! local error status
   CHARACTER(1024)                         :: ErrMsg2             ! local error message
   CHARACTER(MaxWrScrLen)                  :: BlankLine
   CHARACTER(*),             PARAMETER     :: RoutineName = 'FAST_Linearize_T' 

            
   ErrStat = ErrID_None
   ErrMsg  = ""
   
   if ( .not. Turbine%p_FAST%Linearize ) return
   
   if (Turbine%m_FAST%NextLinTimeIndx <= size(Turbine%p_FAST%LinTimes) ) then  !bjj: maybe this logic should go in FAST_Linearize_OP???
      
      next_lin_time = Turbine%p_FAST%LinTimes( Turbine%m_FAST%NextLinTimeIndx )
      t_global      = t_initial + n_t_global*Turbine%p_FAST%dt
   
      if ( EqualRealNos( t_global, next_lin_time ) .or. t_global > next_lin_time ) then
            
         BlankLine = ""
         CALL WrOver( BlankLine )  ! BlankLine contains MaxWrScrLen spaces
         CALL WrOver ( ' Performing linearization at simulation time '//TRIM( Num2LStr(t_global) )//' s.' )
         CALL WrScr('')


         CALL FAST_Linearize_OP(t_global, Turbine%p_FAST, Turbine%y_FAST, Turbine%m_FAST, &
                  Turbine%ED, Turbine%BD, Turbine%SrvD, Turbine%AD14, Turbine%AD, Turbine%IfW, Turbine%OpFM, &
                  Turbine%HD, Turbine%SD, Turbine%MAP, Turbine%FEAM, Turbine%MD, Turbine%Orca, &
                  Turbine%IceF, Turbine%IceD, Turbine%MeshMapData, ErrStat2, ErrMsg2 )  
            CALL SetErrStat(ErrStat2, ErrMsg2, ErrStat, ErrMsg, RoutineName )
            IF (ErrStat >= AbortErrLev) RETURN
               
         Turbine%m_FAST%NextLinTimeIndx = Turbine%m_FAST%NextLinTimeIndx + 1
      
      end if
      
   end if
   
   
END SUBROUTINE FAST_Linearize_T   
!----------------------------------------------------------------------------------------------------------------------------------
   
!++++++++++++++++++++++++++++++++++++++++++++++++++++++++++++++++++++++++++++++++++++++++++++++++++++++++++++++++++++++++++++++++++
! PROGRAM EXIT ROUTINES
!++++++++++++++++++++++++++++++++++++++++++++++++++++++++++++++++++++++++++++++++++++++++++++++++++++++++++++++++++++++++++++++++++
!> Routine that calls ExitThisProgram for one instance of a Turbine data structure. This is a separate subroutine so that the FAST
!! driver programs do not need to change or operate on the individual module level. 
!! This routine should be called from glue code only (e.g., FAST_Prog.f90). It should not be called in any of these driver routines.
SUBROUTINE ExitThisProgram_T( Turbine, ErrLevel_in, StopTheProgram, ErrLocMsg )
   
   TYPE(FAST_TurbineType),   INTENT(INOUT) :: Turbine             !< Data for one turbine instance
   INTEGER(IntKi),           INTENT(IN)    :: ErrLevel_in         !< Error level when Error == .TRUE. (required when Error is .TRUE.)
   LOGICAL,                  INTENT(IN)    :: StopTheProgram      !< flag indicating if the program should end (false if there are more turbines to end)
   CHARACTER(*), OPTIONAL,   INTENT(IN)    :: ErrLocMsg           !< an optional message describing the location of the error
   
   
   IF (PRESENT(ErrLocMsg)) THEN
      
      CALL ExitThisProgram( Turbine%p_FAST, Turbine%y_FAST, Turbine%m_FAST, &
                     Turbine%ED, Turbine%BD, Turbine%SrvD, Turbine%AD14, Turbine%AD, Turbine%IfW, Turbine%OpFM, &
                     Turbine%HD, Turbine%SD, Turbine%ExtPtfm, Turbine%MAP, Turbine%FEAM, Turbine%MD, Turbine%Orca, &
                     Turbine%IceF, Turbine%IceD, Turbine%MeshMapData, ErrLevel_in, StopTheProgram, ErrLocMsg )
   
   ELSE     
      
      CALL ExitThisProgram( Turbine%p_FAST, Turbine%y_FAST, Turbine%m_FAST, &
                     Turbine%ED, Turbine%BD, Turbine%SrvD, Turbine%AD14, Turbine%AD, Turbine%IfW, Turbine%OpFM, &
                     Turbine%HD, Turbine%SD, Turbine%ExtPtfm, Turbine%MAP, Turbine%FEAM, Turbine%MD, Turbine%Orca, &
                     Turbine%IceF, Turbine%IceD, Turbine%MeshMapData, ErrLevel_in, StopTheProgram )
      
   END IF

END SUBROUTINE ExitThisProgram_T
!----------------------------------------------------------------------------------------------------------------------------------
!> This subroutine is called when FAST exits. It calls all the modules' end routines and cleans up variables declared in the
!! main program. If there was an error, it also aborts. Otherwise, it prints the run times and performs a normal exit.
!! This routine should not be called from glue code (e.g., FAST_Prog.f90) or ExitThisProgram_T only. It should not be called in any 
!! of these driver routines.
SUBROUTINE ExitThisProgram( p_FAST, y_FAST, m_FAST, ED, BD, SrvD, AD14, AD, IfW, OpFM, HD, SD, ExtPtfm, &
                            MAPp, FEAM, MD, Orca, IceF, IceD, MeshMapData, ErrLevel_in, StopTheProgram, ErrLocMsg )
!...............................................................................................................................

      ! Passed arguments
   TYPE(FAST_ParameterType), INTENT(INOUT) :: p_FAST              !< Parameters for the glue code
   TYPE(FAST_OutputFileType),INTENT(INOUT) :: y_FAST              !< Output variables for the glue code
   TYPE(FAST_MiscVarType),   INTENT(INOUT) :: m_FAST              !< Miscellaneous variables
     
   TYPE(ElastoDyn_Data),     INTENT(INOUT) :: ED                  !< ElastoDyn data
   TYPE(BeamDyn_Data),       INTENT(INOUT) :: BD                  !< BeamDyn data
   TYPE(ServoDyn_Data),      INTENT(INOUT) :: SrvD                !< ServoDyn data
   TYPE(AeroDyn14_Data),     INTENT(INOUT) :: AD14                !< AeroDyn v14 data
   TYPE(AeroDyn_Data),       INTENT(INOUT) :: AD                  !< AeroDyn data
   TYPE(InflowWind_Data),    INTENT(INOUT) :: IfW                 !< InflowWind data
   TYPE(OpenFOAM_Data),      INTENT(INOUT) :: OpFM                !< OpenFOAM data
   TYPE(HydroDyn_Data),      INTENT(INOUT) :: HD                  !< HydroDyn data
   TYPE(SubDyn_Data),        INTENT(INOUT) :: SD                  !< SubDyn data
   TYPE(ExtPtfm_Data),       INTENT(INOUT) :: ExtPtfm             !< ExtPtfm_MCKF data
   TYPE(MAP_Data),           INTENT(INOUT) :: MAPp                !< MAP data
   TYPE(FEAMooring_Data),    INTENT(INOUT) :: FEAM                !< FEAMooring data
   TYPE(MoorDyn_Data),       INTENT(INOUT) :: MD                  !< Data for the MoorDyn module
   TYPE(OrcaFlex_Data),      INTENT(INOUT) :: Orca                !< OrcaFlex interface data
   TYPE(IceFloe_Data),       INTENT(INOUT) :: IceF                !< IceFloe data
   TYPE(IceDyn_Data),        INTENT(INOUT) :: IceD                !< All the IceDyn data used in time-step loop

   TYPE(FAST_ModuleMapType), INTENT(INOUT) :: MeshMapData         !< Data for mapping between modules

   INTEGER(IntKi),           INTENT(IN)    :: ErrLevel_in         !< Error level when Error == .TRUE. (required when Error is .TRUE.)
   LOGICAL,                  INTENT(IN)    :: StopTheProgram      !< flag indicating if the program should end (false if there are more turbines to end)
   CHARACTER(*), OPTIONAL,   INTENT(IN)    :: ErrLocMsg           !< an optional message describing the location of the error


      ! Local variables:            
   INTEGER(IntKi)                          :: ErrorLevel
                                          
   INTEGER(IntKi)                          :: ErrStat2            ! Error status
   CHARACTER(1024)                         :: ErrMsg2             ! Error message
   CHARACTER(1224)                         :: SimMsg              ! optional message to print about where the error took place in the simulation
   
   CHARACTER(*), PARAMETER                 :: RoutineName = 'ExitThisProgram'       
   CHARACTER( LEN(p_FAST%OutFileRoot) )    :: TmpOutFileRoot
   
      
   ErrorLevel = ErrLevel_in
      
      ! for debugging, let's output the meshes and all of their fields
   IF ( ErrorLevel >= AbortErrLev .AND. p_FAST%WrVTK > VTK_None) THEN
      TmpOutFileRoot = p_FAST%OutFileRoot
      p_FAST%OutFileRoot = trim(p_FAST%OutFileRoot)//'.DebugError'
      p_FAST%VTK_fields = .true.
      CALL WrVTK_AllMeshes(p_FAST, y_FAST, MeshMapData, ED, BD, AD14, AD, IfW, OpFM, HD, SD, ExtPtfm, SrvD, MAPp, FEAM, MD, Orca, IceF, IceD)                                 
      p_FAST%OutFileRoot = TmpOutFileRoot
   end if
   
   
      
      ! End all modules
   CALL FAST_EndMods( p_FAST, y_FAST, m_FAST, ED, BD, SrvD, AD14, AD, IfW, HD, SD, ExtPtfm, MAPp, FEAM, MD, Orca, IceF, IceD, ErrStat2, ErrMsg2 )
      IF (ErrStat2 /= ErrID_None) THEN
         CALL WrScr( NewLine//RoutineName//':'//TRIM(ErrMsg2)//NewLine )
         ErrorLevel = MAX(ErrorLevel,ErrStat2)
      END IF
                  
      ! Destroy all data associated with FAST variables:

   CALL FAST_DestroyAll( p_FAST, y_FAST, m_FAST, ED, BD, SrvD, AD14, AD, IfW, OpFM, HD, SD, ExtPtfm, MAPp, FEAM, MD, Orca, IceF, IceD, MeshMapData, ErrStat2, ErrMsg2 )
      IF (ErrStat2 /= ErrID_None) THEN
         CALL WrScr( NewLine//RoutineName//':'//TRIM(ErrMsg2)//NewLine )
         ErrorLevel = MAX(ErrorLevel,ErrStat2)
      END IF

      
   !............................................................................................................................
   ! Set exit error code if there was an error;
   !............................................................................................................................
   IF ( ErrorLevel >= AbortErrLev ) THEN
      
      IF (PRESENT(ErrLocMsg)) THEN
         SimMsg = ErrLocMsg
      ELSE
         SimMsg = 'after the simulation completed'
      END IF
                         
      SimMsg = 'FAST encountered an error '//TRIM(SimMsg)//'.'//NewLine//' Simulation error level: '//TRIM(GetErrStr(ErrorLevel))
      if (StopTheProgram) then
         CALL ProgAbort( trim(SimMsg), TrapErrors=.FALSE., TimeWait=3._ReKi )  ! wait 3 seconds (in case they double-clicked and got an error)
      else
         CALL WrScr(trim(SimMsg))
      end if
                        
   END IF
      
   !............................................................................................................................
   !  Write simulation times and stop
   !............................................................................................................................

   IF (p_FAST%WrSttsTime) THEN
      CALL RunTimes( m_FAST%StrtTime, m_FAST%UsrTime1, m_FAST%SimStrtTime, m_FAST%UsrTime2, m_FAST%t_global, DescStrIn=p_FAST%TDesc )
   END IF
   

   if (StopTheProgram) then
#if (defined COMPILE_SIMULINK || defined COMPILE_LABVIEW)
      ! for Simulink, this may not be a normal stop. It might call this after an error in the model.
      CALL WrScr( NewLine//' '//TRIM(FAST_Ver%Name)//' completed.'//NewLine )
#else   
      CALL NormStop( )
#endif   
   end if


END SUBROUTINE ExitThisProgram
!----------------------------------------------------------------------------------------------------------------------------------
!> This subroutine is called at program termination. It writes any additional output files,
!! deallocates variables for FAST file I/O and closes files.
SUBROUTINE FAST_EndOutput( p_FAST, y_FAST, ErrStat, ErrMsg )

   TYPE(FAST_ParameterType), INTENT(INOUT) :: p_FAST                    !< FAST Parameters
   TYPE(FAST_OutputFileType),INTENT(INOUT) :: y_FAST                    !< FAST Output

   INTEGER(IntKi),           INTENT(OUT)   :: ErrStat                   !< Error status
   CHARACTER(*),             INTENT(OUT)   :: ErrMsg                    !< Message associated with errro status

      ! local variables
   CHARACTER(LEN(y_FAST%FileDescLines)*3)  :: FileDesc                  ! The description of the run, to be written in the binary output file


      ! Initialize some values

   ErrStat = ErrID_None
   ErrMsg  = ''

   !-------------------------------------------------------------------------------------------------
   ! Write the binary output file if requested
   !-------------------------------------------------------------------------------------------------

   IF (p_FAST%WrBinOutFile .AND. y_FAST%n_Out > 0) THEN

      FileDesc = TRIM(y_FAST%FileDescLines(1))//' '//TRIM(y_FAST%FileDescLines(2))//'; '//TRIM(y_FAST%FileDescLines(3))

      CALL WrBinFAST(TRIM(p_FAST%OutFileRoot)//'.outb', Int(p_FAST%WrBinMod, B2Ki), TRIM(FileDesc), &
            y_FAST%ChannelNames, y_FAST%ChannelUnits, y_FAST%TimeData, y_FAST%AllOutData(:,1:y_FAST%n_Out), ErrStat, ErrMsg)

      IF ( ErrStat /= ErrID_None ) CALL WrScr( TRIM(GetErrStr(ErrStat))//' when writing binary output file: '//TRIM(ErrMsg) )

   END IF


   !-------------------------------------------------------------------------------------------------
   ! Close the text tabular output file and summary file (if opened)
   !-------------------------------------------------------------------------------------------------
   IF (y_FAST%UnOu  > 0) THEN ! I/O unit number for the tabular output file
      CLOSE( y_FAST%UnOu )         
      y_FAST%UnOu = -1
   END IF
   
   IF (y_FAST%UnSum > 0) THEN ! I/O unit number for the tabular output file
      CLOSE( y_FAST%UnSum )        
      y_FAST%UnSum = -1
   END IF

   IF (y_FAST%UnGra > 0) THEN ! I/O unit number for the graphics output file
      CLOSE( y_FAST%UnGra )        
      y_FAST%UnGra = -1
   END IF
   
   !-------------------------------------------------------------------------------------------------
   ! Deallocate arrays
   !-------------------------------------------------------------------------------------------------

      ! Output
   IF ( ALLOCATED(y_FAST%AllOutData                  ) ) DEALLOCATE(y_FAST%AllOutData                  )
   IF ( ALLOCATED(y_FAST%TimeData                    ) ) DEALLOCATE(y_FAST%TimeData                    )
   IF ( ALLOCATED(y_FAST%ChannelNames                ) ) DEALLOCATE(y_FAST%ChannelNames                )
   IF ( ALLOCATED(y_FAST%ChannelUnits                ) ) DEALLOCATE(y_FAST%ChannelUnits                )


END SUBROUTINE FAST_EndOutput
!----------------------------------------------------------------------------------------------------------------------------------
!> This routine calls the end routines for each module that was previously initialized.
SUBROUTINE FAST_EndMods( p_FAST, y_FAST, m_FAST, ED, BD, SrvD, AD14, AD, IfW, HD, SD, ExtPtfm, MAPp, FEAM, MD, Orca, IceF, IceD, ErrStat, ErrMsg )

   TYPE(FAST_ParameterType), INTENT(INOUT) :: p_FAST              !< Parameters for the glue code
   TYPE(FAST_OutputFileType),INTENT(INOUT) :: y_FAST              !< Output variables for the glue code
   TYPE(FAST_MiscVarType),   INTENT(INOUT) :: m_FAST              !< Miscellaneous variables
     
   TYPE(ElastoDyn_Data),     INTENT(INOUT) :: ED                  !< ElastoDyn data
   TYPE(BeamDyn_Data),       INTENT(INOUT) :: BD                  !< BeamDyn data
   TYPE(ServoDyn_Data),      INTENT(INOUT) :: SrvD                !< ServoDyn data
   TYPE(AeroDyn14_Data),     INTENT(INOUT) :: AD14                !< AeroDyn v14 data
   TYPE(AeroDyn_Data),       INTENT(INOUT) :: AD                  !< AeroDyn data
   TYPE(InflowWind_Data),    INTENT(INOUT) :: IfW                 !< InflowWind data
   TYPE(HydroDyn_Data),      INTENT(INOUT) :: HD                  !< HydroDyn data
   TYPE(SubDyn_Data),        INTENT(INOUT) :: SD                  !< SubDyn data
   TYPE(ExtPtfm_Data),       INTENT(INOUT) :: ExtPtfm             !< ExtPtfm data
   TYPE(MAP_Data),           INTENT(INOUT) :: MAPp                !< MAP data
   TYPE(FEAMooring_Data),    INTENT(INOUT) :: FEAM                !< FEAMooring data
   TYPE(MoorDyn_Data),       INTENT(INOUT) :: MD                  !< Data for the MoorDyn module
   TYPE(OrcaFlex_Data),      INTENT(INOUT) :: Orca                !< OrcaFlex interface data
   TYPE(IceFloe_Data),       INTENT(INOUT) :: IceF                !< IceFloe data
   TYPE(IceDyn_Data),        INTENT(INOUT) :: IceD                !< All the IceDyn data used in time-step loop
      
   INTEGER(IntKi),           INTENT(  OUT) :: ErrStat             !< Error status of the operation
   CHARACTER(*),             INTENT(  OUT) :: ErrMsg              !< Error message if ErrStat /= ErrID_None
   
   ! local variables
   INTEGER(IntKi)                          :: i, k                ! loop counter
   
   INTEGER(IntKi)                          :: ErrStat2
   CHARACTER(ErrMsgLen)                    :: ErrMsg2
   CHARACTER(*), PARAMETER                 :: RoutineName = 'FAST_EndMods'
                  
      !...............................................................................................................................
      ! End all modules (and write binary FAST output file)
      !...............................................................................................................................

   ErrStat = ErrID_None
   ErrMsg  = ""
            
      
   CALL FAST_EndOutput( p_FAST, y_FAST, ErrStat2, ErrMsg2 )
      CALL SetErrStat(ErrStat2, ErrMsg2, ErrStat, ErrMsg, RoutineName)

   IF ( p_FAST%ModuleInitialized(Module_ED) ) THEN
      CALL ED_End(   ED%Input(1),   ED%p,   ED%x(STATE_CURR),   ED%xd(STATE_CURR),   ED%z(STATE_CURR),   ED%OtherSt(STATE_CURR),   &
                     ED%Output(1),  ED%m,  ErrStat2, ErrMsg2 )
      CALL SetErrStat(ErrStat2, ErrMsg2, ErrStat, ErrMsg, RoutineName)
   END IF

   IF ( p_FAST%ModuleInitialized(Module_BD) ) THEN
         
      DO k=1,p_FAST%nBeams                     
         CALL BD_End(BD%Input(1,k),  BD%p(k),  BD%x(k,STATE_CURR),  BD%xd(k,STATE_CURR),  BD%z(k,STATE_CURR), &
                        BD%OtherSt(k,STATE_CURR),  BD%y(k),  BD%m(k), ErrStat2, ErrMsg2)
         CALL SetErrStat(ErrStat2, ErrMsg2, ErrStat, ErrMsg, RoutineName)            
      END DO
         
   END IF   
   
   
   IF ( p_FAST%ModuleInitialized(Module_AD14) ) THEN
      CALL AD14_End( AD14%Input(1), AD14%p, AD14%x(STATE_CURR), AD14%xd(STATE_CURR), AD14%z(STATE_CURR), &
                     AD14%OtherSt(STATE_CURR), AD14%y, AD14%m, ErrStat2, ErrMsg2 )
      CALL SetErrStat(ErrStat2, ErrMsg2, ErrStat, ErrMsg, RoutineName)
   ELSEIF ( p_FAST%ModuleInitialized(Module_AD) ) THEN
      CALL AD_End(   AD%Input(1), AD%p, AD%x(STATE_CURR), AD%xd(STATE_CURR), AD%z(STATE_CURR), &
                     AD%OtherSt(STATE_CURR), AD%y, AD%m,  ErrStat2, ErrMsg2 )
      CALL SetErrStat(ErrStat2, ErrMsg2, ErrStat, ErrMsg, RoutineName)   
   END IF
      
   IF ( p_FAST%ModuleInitialized(Module_IfW) ) THEN
      CALL InflowWind_End( IfW%Input(1), IfW%p, IfW%x(STATE_CURR), IfW%xd(STATE_CURR), IfW%z(STATE_CURR), IfW%OtherSt(STATE_CURR),   &
                           IfW%y, IfW%m, ErrStat2, ErrMsg2 )
      CALL SetErrStat(ErrStat2, ErrMsg2, ErrStat, ErrMsg, RoutineName)
   END IF   
   
   IF ( p_FAST%ModuleInitialized(Module_SrvD) ) THEN
      CALL SrvD_End( SrvD%Input(1), SrvD%p, SrvD%x(STATE_CURR), SrvD%xd(STATE_CURR), SrvD%z(STATE_CURR), SrvD%OtherSt(STATE_CURR), &
                     SrvD%y, SrvD%m, ErrStat2, ErrMsg2 )
      CALL SetErrStat(ErrStat2, ErrMsg2, ErrStat, ErrMsg, RoutineName)
   END IF

   IF ( p_FAST%ModuleInitialized(Module_HD) ) THEN
      CALL HydroDyn_End( HD%Input(1), HD%p, HD%x(STATE_CURR), HD%xd(STATE_CURR), HD%z(STATE_CURR), HD%OtherSt(STATE_CURR),  &
                         HD%y, HD%m, ErrStat2, ErrMsg2)
      CALL SetErrStat(ErrStat2, ErrMsg2, ErrStat, ErrMsg, RoutineName)
   END IF

   IF ( p_FAST%ModuleInitialized(Module_SD) ) THEN
      CALL SD_End( SD%Input(1), SD%p, SD%x(STATE_CURR), SD%xd(STATE_CURR), SD%z(STATE_CURR), SD%OtherSt(STATE_CURR),   &
                   SD%y, SD%m, ErrStat2, ErrMsg2)
      CALL SetErrStat(ErrStat2, ErrMsg2, ErrStat, ErrMsg, RoutineName)
   ELSE IF ( p_FAST%ModuleInitialized(Module_ExtPtfm) ) THEN
      CALL ExtPtfm_End( ExtPtfm%Input(1), ExtPtfm%p, ExtPtfm%x(STATE_CURR), ExtPtfm%xd(STATE_CURR), ExtPtfm%z(STATE_CURR), &
                        ExtPtfm%OtherSt(STATE_CURR), ExtPtfm%y, ExtPtfm%m, ErrStat2, ErrMsg2)
      CALL SetErrStat(ErrStat2, ErrMsg2, ErrStat, ErrMsg, RoutineName)
   END IF
      
   IF ( p_FAST%ModuleInitialized(Module_MAP) ) THEN
      CALL MAP_End(    MAPp%Input(1),   MAPp%p,   MAPp%x(STATE_CURR),   MAPp%xd(STATE_CURR),   MAPp%z(STATE_CURR),   MAPp%OtherSt,   &
                        MAPp%y,   ErrStat2, ErrMsg2)
      CALL SetErrStat(ErrStat2, ErrMsg2, ErrStat, ErrMsg, RoutineName)
   ELSEIF ( p_FAST%ModuleInitialized(Module_MD) ) THEN
      CALL MD_End(  MD%Input(1), MD%p, MD%x(STATE_CURR), MD%xd(STATE_CURR), MD%z(STATE_CURR), MD%OtherSt(STATE_CURR), &
                    MD%y, MD%m, ErrStat2, ErrMsg2)
      CALL SetErrStat(ErrStat2, ErrMsg2, ErrStat, ErrMsg, RoutineName)
   ELSEIF ( p_FAST%ModuleInitialized(Module_FEAM) ) THEN
      CALL FEAM_End( FEAM%Input(1), FEAM%p, FEAM%x(STATE_CURR), FEAM%xd(STATE_CURR), FEAM%z(STATE_CURR),   &
                     FEAM%OtherSt(STATE_CURR), FEAM%y, FEAM%m, ErrStat2, ErrMsg2)
      CALL SetErrStat(ErrStat2, ErrMsg2, ErrStat, ErrMsg, RoutineName)
   ELSEIF ( p_FAST%ModuleInitialized(Module_Orca) ) THEN
      CALL Orca_End(   Orca%Input(1),  Orca%p,  Orca%x(STATE_CURR),  Orca%xd(STATE_CURR),  Orca%z(STATE_CURR),  Orca%OtherSt(STATE_CURR),  &
                        Orca%y,  Orca%m, ErrStat2, ErrMsg2)
      CALL SetErrStat(ErrStat2, ErrMsg2, ErrStat, ErrMsg, RoutineName)
   END IF
      
   IF ( p_FAST%ModuleInitialized(Module_IceF) ) THEN
      CALL IceFloe_End(IceF%Input(1), IceF%p, IceF%x(STATE_CURR), IceF%xd(STATE_CURR), IceF%z(STATE_CURR),  &
                       IceF%OtherSt(STATE_CURR), IceF%y, IceF%m, ErrStat2, ErrMsg2)
      CALL SetErrStat(ErrStat2, ErrMsg2, ErrStat, ErrMsg, RoutineName)
   ELSEIF ( p_FAST%ModuleInitialized(Module_IceD) ) THEN
         
      DO i=1,p_FAST%numIceLegs                     
         CALL IceD_End(IceD%Input(1,i),  IceD%p(i),  IceD%x(i,STATE_CURR),  IceD%xd(i,STATE_CURR),  IceD%z(i,STATE_CURR), &
                        IceD%OtherSt(i,STATE_CURR),  IceD%y(i),  IceD%m(i), ErrStat2, ErrMsg2)
         CALL SetErrStat(ErrStat2, ErrMsg2, ErrStat, ErrMsg, RoutineName)            
      END DO
         
   END IF   
                     
END SUBROUTINE FAST_EndMods
!----------------------------------------------------------------------------------------------------------------------------------
!> This routine calls the destroy routines for each module. (It is basically a duplicate of FAST_DestroyTurbineType().)
SUBROUTINE FAST_DestroyAll( p_FAST, y_FAST, m_FAST, ED, BD, SrvD, AD14, AD, IfW, OpFM, HD, SD, ExtPtfm, &
                            MAPp, FEAM, MD, Orca, IceF, IceD, MeshMapData, ErrStat, ErrMsg )

   TYPE(FAST_ParameterType), INTENT(INOUT) :: p_FAST              !< Parameters for the glue code
   TYPE(FAST_OutputFileType),INTENT(INOUT) :: y_FAST              !< Output variables for the glue code
   TYPE(FAST_MiscVarType),   INTENT(INOUT) :: m_FAST              !< Miscellaneous variables
     
   TYPE(ElastoDyn_Data),     INTENT(INOUT) :: ED                  !< ElastoDyn data
   TYPE(BeamDyn_Data),       INTENT(INOUT) :: BD                  !< BeamDyn data
   TYPE(ServoDyn_Data),      INTENT(INOUT) :: SrvD                !< ServoDyn data
   TYPE(AeroDyn14_Data),     INTENT(INOUT) :: AD14                !< AeroDyn v14 data
   TYPE(AeroDyn_Data),       INTENT(INOUT) :: AD                  !< AeroDyn data
   TYPE(InflowWind_Data),    INTENT(INOUT) :: IfW                 !< InflowWind data
   TYPE(OpenFOAM_Data),      INTENT(INOUT) :: OpFM                !< OpenFOAM data
   TYPE(HydroDyn_Data),      INTENT(INOUT) :: HD                  !< HydroDyn data
   TYPE(SubDyn_Data),        INTENT(INOUT) :: SD                  !< SubDyn data
   TYPE(ExtPtfm_Data),       INTENT(INOUT) :: ExtPtfm             !< ExtPtfm data
   TYPE(MAP_Data),           INTENT(INOUT) :: MAPp                !< MAP data
   TYPE(FEAMooring_Data),    INTENT(INOUT) :: FEAM                !< FEAMooring data
   TYPE(MoorDyn_Data),       INTENT(INOUT) :: MD                  !< Data for the MoorDyn module
   TYPE(OrcaFlex_Data),      INTENT(INOUT) :: Orca                !< OrcaFlex interface data
   TYPE(IceFloe_Data),       INTENT(INOUT) :: IceF                !< IceFloe data
   TYPE(IceDyn_Data),        INTENT(INOUT) :: IceD                !< All the IceDyn data used in time-step loop

   TYPE(FAST_ModuleMapType), INTENT(INOUT) :: MeshMapData         !< Data for mapping between modules
      
   INTEGER(IntKi),           INTENT(  OUT) :: ErrStat             !< Error status of the operation
   CHARACTER(*),             INTENT(  OUT) :: ErrMsg              !< Error message if ErrStat /= ErrID_None
   
   ! local variables
   INTEGER(IntKi)                          :: ErrStat2
   CHARACTER(ErrMsgLen)                    :: ErrMsg2
   CHARACTER(*), PARAMETER                 :: RoutineName = 'FAST_DestroyAll'


   
   ! -------------------------------------------------------------------------
   ! Deallocate/Destroy structures associated with mesh mapping
   ! -------------------------------------------------------------------------

   ErrStat = ErrID_None
   ErrMsg  = ""
   
   
   ! FAST      
   CALL FAST_DestroyParam( p_FAST, ErrStat2, ErrMsg2 )
      CALL SetErrStat(ErrStat2, ErrMsg2, ErrStat, ErrMsg, RoutineName)
   
   CALL FAST_DestroyOutputFileType( y_FAST, ErrStat2, ErrMsg2 )
      CALL SetErrStat(ErrStat2, ErrMsg2, ErrStat, ErrMsg, RoutineName)
   
   CALL FAST_DestroyMisc( m_FAST, ErrStat2, ErrMsg2 )
      CALL SetErrStat(ErrStat2, ErrMsg2, ErrStat, ErrMsg, RoutineName)
   
   ! ElastoDyn
   CALL FAST_DestroyElastoDyn_Data( ED, ErrStat2, ErrMsg2 )
      CALL SetErrStat(ErrStat2, ErrMsg2, ErrStat, ErrMsg, RoutineName)      
      
   ! BeamDyn
   CALL FAST_DestroyBeamDyn_Data( BD, ErrStat2, ErrMsg2 )
      CALL SetErrStat(ErrStat2, ErrMsg2, ErrStat, ErrMsg, RoutineName)            
      
   ! ServoDyn
   CALL FAST_DestroyServoDyn_Data( SrvD, ErrStat2, ErrMsg2 )
      CALL SetErrStat(ErrStat2, ErrMsg2, ErrStat, ErrMsg, RoutineName)      
   
   ! AeroDyn14
   CALL FAST_DestroyAeroDyn14_Data( AD14, ErrStat2, ErrMsg2 )
      CALL SetErrStat(ErrStat2, ErrMsg2, ErrStat, ErrMsg, RoutineName)      

   ! AeroDyn
   CALL FAST_DestroyAeroDyn_Data( AD, ErrStat2, ErrMsg2 )
      CALL SetErrStat(ErrStat2, ErrMsg2, ErrStat, ErrMsg, RoutineName)            
      
   ! InflowWind
   CALL FAST_DestroyInflowWind_Data( IfW, ErrStat2, ErrMsg2 )
      CALL SetErrStat(ErrStat2, ErrMsg2, ErrStat, ErrMsg, RoutineName)            
      
   ! OpenFOAM
   CALL FAST_DestroyOpenFOAM_Data( OpFM, ErrStat2, ErrMsg2 )
      CALL SetErrStat(ErrStat2, ErrMsg2, ErrStat, ErrMsg, RoutineName)            
            
   ! HydroDyn
   CALL FAST_DestroyHydroDyn_Data( HD, ErrStat2, ErrMsg2 )
      CALL SetErrStat(ErrStat2, ErrMsg2, ErrStat, ErrMsg, RoutineName)      
   
   ! SubDyn
   CALL FAST_DestroySubDyn_Data( SD, ErrStat2, ErrMsg2 )
      CALL SetErrStat(ErrStat2, ErrMsg2, ErrStat, ErrMsg, RoutineName)      
      
   ! ExtPtfm
   CALL FAST_DestroyExtPtfm_Data( ExtPtfm, ErrStat2, ErrMsg2 )
      CALL SetErrStat(ErrStat2, ErrMsg2, ErrStat, ErrMsg, RoutineName)      
      
      
   ! MAP      
   CALL FAST_DestroyMAP_Data( MAPp, ErrStat2, ErrMsg2 )
      CALL SetErrStat(ErrStat2, ErrMsg2, ErrStat, ErrMsg, RoutineName)      
            
   ! FEAMooring 
   CALL FAST_DestroyFEAMooring_Data( FEAM, ErrStat2, ErrMsg2 )
      CALL SetErrStat(ErrStat2, ErrMsg2, ErrStat, ErrMsg, RoutineName)      

   ! MoorDyn 
   CALL FAST_DestroyMoorDyn_Data( MD, ErrStat2, ErrMsg2 )
      CALL SetErrStat(ErrStat2, ErrMsg2, ErrStat, ErrMsg, RoutineName)      

   ! Orca 
   CALL FAST_DestroyOrcaFlex_Data( Orca, ErrStat2, ErrMsg2 )
      CALL SetErrStat(ErrStat2, ErrMsg2, ErrStat, ErrMsg, RoutineName)      
      
      
   ! IceFloe
   CALL FAST_DestroyIceFloe_Data( IceF, ErrStat2, ErrMsg2 )
      CALL SetErrStat(ErrStat2, ErrMsg2, ErrStat, ErrMsg, RoutineName)      
            
   ! IceDyn
   CALL FAST_DestroyIceDyn_Data( IceD, ErrStat2, ErrMsg2 )
      CALL SetErrStat(ErrStat2, ErrMsg2, ErrStat, ErrMsg, RoutineName)      

   ! Module (Mesh) Mapping data
   CALL FAST_DestroyModuleMapType( MeshMapData, ErrStat2, ErrMsg2 )
      CALL SetErrStat(ErrStat2, ErrMsg2, ErrStat, ErrMsg, RoutineName)            
       
      
   
   END SUBROUTINE FAST_DestroyAll
!----------------------------------------------------------------------------------------------------------------------------------
   
   
!++++++++++++++++++++++++++++++++++++++++++++++++++++++++++++++++++++++++++++++++++++++++++++++++++++++++++++++++++++++++++++++++++
! CHECKPOINT/RESTART ROUTINES
!++++++++++++++++++++++++++++++++++++++++++++++++++++++++++++++++++++++++++++++++++++++++++++++++++++++++++++++++++++++++++++++++++
!> Routine that calls FAST_CreateCheckpoint_T for an array of Turbine data structures. 
SUBROUTINE FAST_CreateCheckpoint_Tary(t_initial, n_t_global, Turbine, CheckpointRoot, ErrStat, ErrMsg)

   REAL(DbKi),               INTENT(IN   ) :: t_initial           !< initial time
   INTEGER(IntKi),           INTENT(IN   ) :: n_t_global          !< loop counter
   TYPE(FAST_TurbineType),   INTENT(INOUT) :: Turbine(:)          !< all data for all turbines
   CHARACTER(*),             INTENT(IN   ) :: CheckpointRoot      !< Rootname of checkpoint file
   INTEGER(IntKi),           INTENT(  OUT) :: ErrStat             !< Error status of the operation
   CHARACTER(*),             INTENT(  OUT) :: ErrMsg              !< Error message if ErrStat /= ErrID_None

      ! local variables
   INTEGER(IntKi)                          :: NumTurbines         ! Number of turbines in this simulation
   INTEGER(IntKi)                          :: i_turb
   INTEGER                                 :: Unit
   INTEGER(IntKi)                          :: ErrStat2            ! local error status
   CHARACTER(1024)                         :: ErrMsg2             ! local error message
   CHARACTER(*),             PARAMETER     :: RoutineName = 'FAST_CreateCheckpoint_Tary' 
   
   
   NumTurbines = SIZE(Turbine)   
   ErrStat = ErrID_None
   ErrMsg  = ""
   
   ! TRIM(CheckpointRoot)//'.'//TRIM(Num2LStr(Turbine%TurbID))//
   
      !! This allows us to put all the turbine data in one file.
   Unit = -1         
   DO i_turb = 1,NumTurbines
      CALL FAST_CreateCheckpoint_T(t_initial, n_t_global, NumTurbines, Turbine(i_turb), CheckpointRoot, ErrStat2, ErrMsg2, Unit )
         CALL SetErrStat(ErrStat2, ErrMsg2, ErrStat, ErrMsg, RoutineName )
         if (ErrStat >= AbortErrLev ) then
            if (Unit > 0) close(Unit)
            RETURN
         end if
         
   END DO
               
   
END SUBROUTINE FAST_CreateCheckpoint_Tary
!----------------------------------------------------------------------------------------------------------------------------------
!> Routine that packs all of the data from one turbine instance into arrays and writes checkpoint files. If Unit is present and 
!! greater than 0, it will append the data to an already open file. Otherwise, it opens a new file and writes header information
!! before writing the turbine data to the file.
SUBROUTINE FAST_CreateCheckpoint_T(t_initial, n_t_global, NumTurbines, Turbine, CheckpointRoot, ErrStat, ErrMsg, Unit )

   USE BladedInterface, ONLY: CallBladedDLL  ! Hack for Bladed-style DLL

   REAL(DbKi),               INTENT(IN   ) :: t_initial           !< initial time
   INTEGER(IntKi),           INTENT(IN   ) :: n_t_global          !< loop counter
   INTEGER(IntKi),           INTENT(IN   ) :: NumTurbines         !< Number of turbines in this simulation
   TYPE(FAST_TurbineType),   INTENT(INOUT) :: Turbine             !< all data for one instance of a turbine (INTENT(OUT) only because of hack for Bladed DLL)
   CHARACTER(*),             INTENT(IN   ) :: CheckpointRoot      !< Rootname of checkpoint file
   INTEGER(IntKi),           INTENT(  OUT) :: ErrStat             !< Error status of the operation
   CHARACTER(*),             INTENT(  OUT) :: ErrMsg              !< Error message if ErrStat /= ErrID_None
   INTEGER(IntKi), OPTIONAL, INTENT(INOUT) :: Unit                !< unit number for output file 
   
      ! local variables:
   REAL(ReKi),               ALLOCATABLE   :: ReKiBuf(:)
   REAL(DbKi),               ALLOCATABLE   :: DbKiBuf(:)
   INTEGER(IntKi),           ALLOCATABLE   :: IntKiBuf(:)
   
   INTEGER(B4Ki)                           :: ArraySizes(3) 
   
   INTEGER(IntKi)                          :: unOut               ! unit number for output file 
   INTEGER(IntKi)                          :: old_avrSwap1        ! previous value of avrSwap(1) !hack for Bladed DLL checkpoint/restore
   INTEGER(IntKi)                          :: ErrStat2            ! local error status
   CHARACTER(1024)                         :: ErrMsg2             ! local error message
   CHARACTER(*),             PARAMETER     :: RoutineName = 'FAST_CreateCheckpoint_T' 
  
   CHARACTER(1024)                         :: FileName            ! Name of the (output) checkpoint file
   CHARACTER(1024)                         :: DLLFileName         ! Name of the (output) checkpoint file
   
      ! init error status
   ErrStat = ErrID_None
   ErrMsg  = ""
   
      ! Get the arrays of data to be stored in the output file
   CALL FAST_PackTurbineType( ReKiBuf, DbKiBuf, IntKiBuf, Turbine, ErrStat2, ErrMsg2 )
      CALL SetErrStat(ErrStat2, ErrMsg2, ErrStat, ErrMsg, RoutineName )
      if (ErrStat >= AbortErrLev ) then
         call cleanup()
         RETURN
      end if
      
      
   ArraySizes = 0   
   IF ( ALLOCATED(ReKiBuf)  ) ArraySizes(1) = SIZE(ReKiBuf)
   IF ( ALLOCATED(DbKiBuf)  ) ArraySizes(2) = SIZE(DbKiBuf)
   IF ( ALLOCATED(IntKiBuf) ) ArraySizes(3) = SIZE(IntKiBuf)

   FileName    = TRIM(CheckpointRoot)//'.chkp'
   DLLFileName = TRIM(CheckpointRoot)//'.dll.chkp'

   unOut=-1      
   IF (PRESENT(Unit)) unOut = Unit
         
   IF ( unOut < 0 ) THEN

      CALL GetNewUnit( unOut, ErrStat2, ErrMsg2 )      
      CALL OpenBOutFile ( unOut, FileName, ErrStat2, ErrMsg2)
         CALL SetErrStat(ErrStat2, ErrMsg2, ErrStat, ErrMsg, RoutineName )
         if (ErrStat >= AbortErrLev ) then
            call cleanup()
            IF (.NOT. PRESENT(Unit)) THEN
               CLOSE(unOut)
               unOut = -1
            END IF
                        
            RETURN
         end if
  
         ! checkpoint file header:
      WRITE (unOut, IOSTAT=ErrStat2)   INT(ReKi              ,B4Ki)     ! let's make sure we've got the correct number of bytes for reals on restart.
      WRITE (unOut, IOSTAT=ErrStat2)   INT(DbKi              ,B4Ki)     ! let's make sure we've got the correct number of bytes for doubles on restart.
      WRITE (unOut, IOSTAT=ErrStat2)   INT(IntKi             ,B4Ki)     ! let's make sure we've got the correct number of bytes for integers on restart.
      WRITE (unOut, IOSTAT=ErrStat2)   AbortErrLev
      WRITE (unOut, IOSTAT=ErrStat2)   NumTurbines                      ! Number of turbines
      WRITE (unOut, IOSTAT=ErrStat2)   t_initial                        ! initial time
      WRITE (unOut, IOSTAT=ErrStat2)   n_t_global                       ! current time step
   
   END IF
      
      
      ! data from current turbine at time step:
   WRITE (unOut, IOSTAT=ErrStat2)   ArraySizes                       ! Number of reals, doubles, and integers written to file
   WRITE (unOut, IOSTAT=ErrStat2)   ReKiBuf                          ! Packed reals
   WRITE (unOut, IOSTAT=ErrStat2)   DbKiBuf                          ! Packed doubles
   WRITE (unOut, IOSTAT=ErrStat2)   IntKiBuf                         ! Packed integers
      
      
   IF ( ALLOCATED(ReKiBuf)  ) DEALLOCATE(ReKiBuf)
   IF ( ALLOCATED(DbKiBuf)  ) DEALLOCATE(DbKiBuf)
   IF ( ALLOCATED(IntKiBuf) ) DEALLOCATE(IntKiBuf)
   
      !CALL FAST_CreateCheckpoint(t_initial, n_t_global, Turbine%p_FAST, Turbine%y_FAST, Turbine%m_FAST, &
      !            Turbine%ED, Turbine%SrvD, Turbine%AD, Turbine%IfW, &
      !            Turbine%HD, Turbine%SD, Turbine%MAP, Turbine%FEAM, Turbine%MD, &
      !            Turbine%IceF, Turbine%IceD, Turbine%MeshMapData, ErrStat, ErrMsg )              
   
      
   IF (Turbine%TurbID == NumTurbines .OR. .NOT. PRESENT(Unit)) THEN
      CLOSE(unOut)
      unOut = -1
   END IF
   
   IF (PRESENT(Unit)) Unit = unOut
      
      ! A hack to pack Bladed-style DLL data
   IF (Turbine%SrvD%p%UseBladedInterface) THEN
      if (Turbine%SrvD%m%dll_data%avrSWAP( 1) > 0   ) then
            ! store value to be overwritten
         old_avrSwap1 = Turbine%SrvD%m%dll_data%avrSWAP( 1) 
         FileName     = Turbine%SrvD%p%DLL_InFile
            ! overwrite values:
         Turbine%SrvD%p%DLL_InFile = DLLFileName
         Turbine%SrvD%m%dll_data%avrSWAP(50) = REAL( LEN_TRIM(DLLFileName) ) +1 ! No. of characters in the "INFILE"  argument (-) (we add one for the C NULL CHARACTER)
         Turbine%SrvD%m%dll_data%avrSWAP( 1) = -8
         CALL CallBladedDLL(Turbine%SrvD%Input(1), Turbine%SrvD%p%DLL_Trgt, Turbine%SrvD%m%dll_data, Turbine%SrvD%p, ErrStat2, ErrMsg2)
            CALL SetErrStat(ErrStat2, ErrMsg2, ErrStat, ErrMsg, RoutineName )

            ! put values back:
         Turbine%SrvD%p%DLL_InFile = FileName
         Turbine%SrvD%m%dll_data%avrSWAP(50) = REAL( LEN_TRIM(FileName) ) +1 ! No. of characters in the "INFILE"  argument (-) (we add one for the C NULL CHARACTER)
         Turbine%SrvD%m%dll_data%avrSWAP( 1) = old_avrSwap1
      end if      
   END IF
   
   call cleanup()
   
contains
   subroutine cleanup()
      IF ( ALLOCATED(ReKiBuf)  ) DEALLOCATE(ReKiBuf)
      IF ( ALLOCATED(DbKiBuf)  ) DEALLOCATE(DbKiBuf)
      IF ( ALLOCATED(IntKiBuf) ) DEALLOCATE(IntKiBuf)   
   end subroutine cleanup                  
END SUBROUTINE FAST_CreateCheckpoint_T
!----------------------------------------------------------------------------------------------------------------------------------
!> Routine that calls FAST_RestoreFromCheckpoint_T for an array of Turbine data structures. 
SUBROUTINE FAST_RestoreFromCheckpoint_Tary(t_initial, n_t_global, Turbine, CheckpointRoot, ErrStat, ErrMsg  )

   REAL(DbKi),               INTENT(IN   ) :: t_initial           !< initial time (for comparing with time from checkpoint file)
   INTEGER(IntKi),           INTENT(  OUT) :: n_t_global          !< loop counter
   TYPE(FAST_TurbineType),   INTENT(  OUT) :: Turbine(:)          !< all data for one instance of a turbine
   CHARACTER(*),             INTENT(IN   ) :: CheckpointRoot      !< Rootname of checkpoint file
   INTEGER(IntKi),           INTENT(  OUT) :: ErrStat             !< Error status of the operation
   CHARACTER(*),             INTENT(  OUT) :: ErrMsg              !< Error message if ErrStat /= ErrID_None

      ! local variables
   REAL(DbKi)                              :: t_initial_out
   INTEGER(IntKi)                          :: NumTurbines_out
   INTEGER(IntKi)                          :: NumTurbines         ! Number of turbines in this simulation
   INTEGER(IntKi)                          :: i_turb
   INTEGER                                 :: Unit
   INTEGER(IntKi)                          :: ErrStat2            ! local error status
   CHARACTER(1024)                         :: ErrMsg2             ! local error message
   CHARACTER(*),             PARAMETER     :: RoutineName = 'FAST_RestoreFromCheckpoint_Tary' 
   
   
   NumTurbines = SIZE(Turbine)   
   ErrStat = ErrID_None
   ErrMsg  = ""
   
      ! Init NWTC_Library, display copyright and version information:
   CALL FAST_ProgStart( FAST_Ver )
   
      ! Restore data from checkpoint file
   Unit = -1         
   DO i_turb = 1,NumTurbines
      CALL FAST_RestoreFromCheckpoint_T(t_initial_out, n_t_global, NumTurbines_out, Turbine(i_turb), CheckpointRoot, ErrStat2, ErrMsg2, Unit )
         CALL SetErrStat(ErrStat2, ErrMsg2, ErrStat, ErrMsg, RoutineName )

         IF (t_initial_out /= t_initial) CALL SetErrStat(ErrID_Fatal, "invalid value of t_initial.", ErrStat, ErrMsg, RoutineName )
         IF (NumTurbines_out /= NumTurbines) CALL SetErrStat(ErrID_Fatal, "invalid value of NumTurbines.", ErrStat, ErrMsg, RoutineName )
         IF (ErrStat >= AbortErrLev) RETURN
   END DO

   CALL WrScr( ' Restarting simulation at '//TRIM(Num2LStr(n_t_global*Turbine(1)%p_FAST%DT))//' seconds.' )
   
   
END SUBROUTINE FAST_RestoreFromCheckpoint_Tary
!----------------------------------------------------------------------------------------------------------------------------------
!> This routine is the inverse of FAST_CreateCheckpoint_T. It reads data from a checkpoint file and populates data structures for 
!! the turbine instance.
SUBROUTINE FAST_RestoreFromCheckpoint_T(t_initial, n_t_global, NumTurbines, Turbine, CheckpointRoot, ErrStat, ErrMsg, Unit )
   USE BladedInterface, ONLY: CallBladedDLL  ! Hack for Bladed-style DLL

   REAL(DbKi),               INTENT(INOUT) :: t_initial           !< initial time
   INTEGER(IntKi),           INTENT(INOUT) :: n_t_global          !< loop counter
   INTEGER(IntKi),           INTENT(INOUT) :: NumTurbines         !< Number of turbines in this simulation
   TYPE(FAST_TurbineType),   INTENT(INOUT) :: Turbine             !< all data for one instance of a turbine (bjj: note that is intent INOUT instead of OUT only because of a gfortran compiler memory issue)
   CHARACTER(*),             INTENT(IN   ) :: CheckpointRoot      !< Rootname of checkpoint file
   INTEGER(IntKi),           INTENT(  OUT) :: ErrStat             !< Error status of the operation
   CHARACTER(*),             INTENT(  OUT) :: ErrMsg              !< Error message if ErrStat /= ErrID_None
   INTEGER(IntKi), OPTIONAL, INTENT(INOUT) :: Unit                !< unit number for output file 
   
      ! local variables:
   REAL(ReKi),               ALLOCATABLE   :: ReKiBuf(:)
   REAL(DbKi),               ALLOCATABLE   :: DbKiBuf(:)
   INTEGER(IntKi),           ALLOCATABLE   :: IntKiBuf(:)
   
   INTEGER(B4Ki)                           :: ArraySizes(3) 
   
   INTEGER(IntKi)                          :: unIn                ! unit number for input file 
   INTEGER(IntKi)                          :: old_avrSwap1        ! previous value of avrSwap(1) !hack for Bladed DLL checkpoint/restore
   INTEGER(IntKi)                          :: ErrStat2            ! local error status
   CHARACTER(1024)                         :: ErrMsg2             ! local error message
   CHARACTER(*),             PARAMETER     :: RoutineName = 'FAST_RestoreFromCheckpoint_T' 
  
   CHARACTER(1024)                         :: FileName            ! Name of the (input) checkpoint file
   CHARACTER(1024)                         :: DLLFileName         ! Name of the (input) checkpoint file

            
   ErrStat=ErrID_None
   ErrMsg=""
   
   FileName    = TRIM(CheckpointRoot)//'.chkp'
   DLLFileName = TRIM(CheckpointRoot)//'.dll.chkp'
   ! FileName = TRIM(CheckpointRoot)//'.cp'   
   unIn=-1      
   IF (PRESENT(Unit)) unIn = Unit
         
   IF ( unIn < 0 ) THEN
   
      CALL GetNewUnit( unIn, ErrStat2, ErrMsg2 )
      
      CALL OpenBInpFile ( unIn, FileName, ErrStat2, ErrMsg2)
         CALL SetErrStat(ErrStat2, ErrMsg2, ErrStat, ErrMsg, RoutineName )
         IF (ErrStat >= AbortErrLev ) RETURN
   
         ! checkpoint file header:
      READ (unIn, IOSTAT=ErrStat2)   ArraySizes     ! let's make sure we've got the correct number of bytes for reals, doubles, and integers on restart.
      
      IF ( ArraySizes(1) /= ReKi  ) CALL SetErrStat(ErrID_Fatal,"ReKi on restart is different than when checkpoint file was created.",ErrStat,ErrMsg,RoutineName)
      IF ( ArraySizes(2) /= DbKi  ) CALL SetErrStat(ErrID_Fatal,"DbKi on restart is different than when checkpoint file was created.",ErrStat,ErrMsg,RoutineName)
      IF ( ArraySizes(3) /= IntKi ) CALL SetErrStat(ErrID_Fatal,"IntKi on restart is different than when checkpoint file was created.",ErrStat,ErrMsg,RoutineName)
      IF (ErrStat >= AbortErrLev) THEN
         CLOSE(unIn)
         unIn = -1
         IF (PRESENT(Unit)) Unit = unIn
         RETURN
      END IF
      
      READ (unIn, IOSTAT=ErrStat2)   AbortErrLev
      READ (unIn, IOSTAT=ErrStat2)   NumTurbines                      ! Number of turbines
      READ (unIn, IOSTAT=ErrStat2)   t_initial                        ! initial time
      READ (unIn, IOSTAT=ErrStat2)   n_t_global                       ! current time step
   
   END IF
      
      ! in case the Turbine data structure isn't empty on entry of this routine:
   call FAST_DestroyTurbineType( Turbine, ErrStat2, ErrMsg2 )   
   
      ! data from current time step:
   READ (unIn, IOSTAT=ErrStat2)   ArraySizes                       ! Number of reals, doubles, and integers written to file
   
   ALLOCATE(ReKiBuf( ArraySizes(1)), STAT=ErrStat2)
      IF (ErrStat2 /=0) CALL SetErrStat(ErrID_Fatal, "Could not allocate ReKiBuf", ErrStat, ErrMsg, RoutineName )
   ALLOCATE(DbKiBuf( ArraySizes(2)), STAT=ErrStat2)
      IF (ErrStat2 /=0) CALL SetErrStat(ErrID_Fatal, "Could not allocate DbKiBuf", ErrStat, ErrMsg, RoutineName )
   ALLOCATE(IntKiBuf(ArraySizes(3)), STAT=ErrStat2)
      IF (ErrStat2 /=0) CALL SetErrStat(ErrID_Fatal, "Could not allocate IntKiBuf", ErrStat, ErrMsg, RoutineName )
      
      ! Read the packed arrays
   IF (ErrStat < AbortErrLev) THEN
      
      READ (unIn, IOSTAT=ErrStat2)   ReKiBuf    ! Packed reals
         IF (ErrStat2 /=0) CALL SetErrStat(ErrID_Fatal, "Could not read ReKiBuf", ErrStat, ErrMsg, RoutineName )         
      READ (unIn, IOSTAT=ErrStat2)   DbKiBuf    ! Packed doubles
         IF (ErrStat2 /=0) CALL SetErrStat(ErrID_Fatal, "Could not read DbKiBuf", ErrStat, ErrMsg, RoutineName )         
      READ (unIn, IOSTAT=ErrStat2)   IntKiBuf   ! Packed integers
         IF (ErrStat2 /=0) CALL SetErrStat(ErrID_Fatal, "Could not read IntKiBuf", ErrStat, ErrMsg, RoutineName )         
                  
   END IF
                           
      ! Put the arrays back in the data types
   IF (ErrStat < AbortErrLev) THEN
      CALL FAST_UnpackTurbineType( ReKiBuf, DbKiBuf, IntKiBuf, Turbine, ErrStat2, ErrMsg2 )
         CALL SetErrStat(ErrStat2, ErrMsg2, ErrStat, ErrMsg, RoutineName )
   END IF
   
   
      ! close file if necessary (do this after unpacking turbine data, so that TurbID is set)     
   IF (Turbine%TurbID == NumTurbines .OR. .NOT. PRESENT(Unit)) THEN
      CLOSE(unIn)
      unIn = -1
   END IF
   
   IF (PRESENT(Unit)) Unit = unIn
      
   
   IF ( ALLOCATED(ReKiBuf)  ) DEALLOCATE(ReKiBuf)
   IF ( ALLOCATED(DbKiBuf)  ) DEALLOCATE(DbKiBuf)
   IF ( ALLOCATED(IntKiBuf) ) DEALLOCATE(IntKiBuf)    
   
   
      ! A sort-of hack to restore MAP DLL data (in particular Turbine%MAP%OtherSt%C_Obj%object)
    ! these must be the same variables that are used in MAP_Init because they get allocated in the DLL and
    ! destroyed in MAP_End (also, inside the DLL)
   IF (Turbine%p_FAST%CompMooring == Module_MAP) THEN
      CALL MAP_Restart( Turbine%MAP%Input(1), Turbine%MAP%p, Turbine%MAP%x(STATE_CURR), Turbine%MAP%xd(STATE_CURR), &
                        Turbine%MAP%z(STATE_CURR), Turbine%MAP%OtherSt, Turbine%MAP%y, ErrStat2, ErrMsg2 )   
         CALL SetErrStat(ErrStat2, ErrMsg2, ErrStat, ErrMsg, RoutineName )                           
   END IF
   
   
      ! A hack to restore Bladed-style DLL data
   if (Turbine%SrvD%p%UseBladedInterface) then
      if (Turbine%SrvD%m%dll_data%avrSWAP( 1) > 0   ) then ! this isn't allocated if UseBladedInterface is FALSE
            ! store value to be overwritten
         old_avrSwap1 = Turbine%SrvD%m%dll_data%avrSWAP( 1) 
         FileName     = Turbine%SrvD%p%DLL_InFile
            ! overwrite values before calling DLL:
         Turbine%SrvD%p%DLL_InFile = DLLFileName
         Turbine%SrvD%m%dll_data%avrSWAP(50) = REAL( LEN_TRIM(DLLFileName) ) +1 ! No. of characters in the "INFILE"  argument (-) (we add one for the C NULL CHARACTER)
         Turbine%SrvD%m%dll_data%avrSWAP( 1) = -9
         CALL CallBladedDLL(Turbine%SrvD%Input(1), Turbine%SrvD%p%DLL_Trgt,  Turbine%SrvD%m%dll_data, Turbine%SrvD%p, ErrStat2, ErrMsg2)
            CALL SetErrStat(ErrStat2, ErrMsg2, ErrStat, ErrMsg, RoutineName )                           
            ! put values back:
         Turbine%SrvD%p%DLL_InFile = FileName
         Turbine%SrvD%m%dll_data%avrSWAP(50) = REAL( LEN_TRIM(FileName) ) +1 ! No. of characters in the "INFILE"  argument (-) (we add one for the C NULL CHARACTER)
         Turbine%SrvD%m%dll_data%avrSWAP( 1) = old_avrSwap1      
      end if      
   end if   
   
      ! deal with sibling meshes here:
   ! (ignoring for now; they are not going to be siblings on restart)
   
      ! deal with files that were open:
   ! (ignoring for now; will have fort.x files if any were open [though I printed a warning about not outputting binary files earlier])
      

END SUBROUTINE FAST_RestoreFromCheckpoint_T
!----------------------------------------------------------------------------------------------------------------------------------

END MODULE FAST_Subs<|MERGE_RESOLUTION|>--- conflicted
+++ resolved
@@ -1608,11 +1608,7 @@
     
    p%n_TMax_m1  = CEILING( ( (p%TMax - t_initial) / p%DT ) ) - 1 ! We're going to go from step 0 to n_TMax (thus the -1 here)
 
-<<<<<<< HEAD
-   if (p%TMax < 1.0_DbKi) then !log10(0) is undefined
-=======
    if (p%TMax < 1.0_DbKi) then ! log10(0) gives floating point divide-by-zero error
->>>>>>> 41ccddc3
       p%TChanLen = 10
    else
       p%TChanLen = max( 10, int(log10(p%TMax))+7 )
